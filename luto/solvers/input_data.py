--- conflicted
+++ resolved
@@ -77,13 +77,9 @@
 
     water_yield_RR_BASE_YR: dict                            # Water yield for the BASE_YR based on historical water yield layers .
     water_yield_outside_study_area: dict[int, float]        # Water yield from outside LUTO study area -> dict. Key: region.
-<<<<<<< HEAD
-
-=======
-    
+
     bio_priority_r: np.ndarray                              # Biodiversity priority area wieghted scores.
-        
->>>>>>> a956862e
+
     ag_biodiv_degr_j: dict[int, float]                      # Biodiversity degredation factor for each ag LU.
     non_ag_biodiv_impact_k: dict[int, float]                # Biodiversity benefits for each non-ag LU.
     ag_man_biodiv_impacts: dict[str, dict[int, np.ndarray]] # Biodiversity benefits for each AM option.
@@ -616,7 +612,7 @@
         non_ag_x_rk=get_non_ag_x_rk(data, ag_x_mrj, base_year),
         non_ag_q_crk=get_non_ag_q_crk(data, ag_q_mrp, base_year),
         non_ag_lb_rk=get_non_ag_lb_rk(data, base_year),
-
+        
         ag_man_g_mrj=get_ag_man_g_mrj(data, target_index, ag_g_mrj),
         ag_man_q_mrp=get_ag_man_q_mrj(data, target_index, ag_q_mrp),
         ag_man_w_mrj=get_ag_man_w_mrj(data, target_index),
@@ -628,7 +624,7 @@
         water_yield_RR_BASE_YR=get_w_BASE_YR(data),                                     # Calculate water net yield for the BASE_YR (2010) based on historical water yield layers
 
         bio_priority_r=get_biodiv_priority_area_wieghted_scores(data),
-        
+
         ag_biodiv_degr_j=get_ag_biodiv_degr_j(data),
         non_ag_biodiv_impact_k=get_non_ag_biodiv_impact_k(data),
         ag_man_biodiv_impacts=get_ag_man_biodiv_impacts(data, target_year),
