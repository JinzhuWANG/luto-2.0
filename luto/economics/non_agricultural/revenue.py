import numpy as np

import luto.settings as settings
from luto.data import Data


def get_rev_env_plantings(data: Data) -> np.ndarray:
    """
    Parameters
    ----------
    data: Data object.

    Returns
    -------
    np.ndarray
        The revenue produced by environmental plantings for each cell. A 1-D array indexed by cell.
    """
    # Multiply carbon reduction by carbon price for each cell and adjust for resfactor.
    return data.EP_BLOCK_AVG_T_CO2_HA * data.REAL_AREA * settings.CARBON_PRICE_PER_TONNE


def get_rev_rip_plantings(data: Data) -> np.ndarray:
    """
    Parameters
    ----------
    data: Data object.

    Note: this is the same as for environmental plantings.

    Returns
    -------
    np.ndarray
        The revenue produced by riparian plantings for each cell. A 1-D array indexed by cell.
    """
    return get_rev_env_plantings(data)


def get_rev_agroforestry(data: Data) -> np.ndarray:
    """
    Parameters
    ----------
    data: Data object.

    Note: this is the same as for environmental plantings.

    Returns
    -------
    np.ndarray
        The revenue produced by agroforestry for each cell. A 1-D array indexed by cell.
    """
    return get_rev_env_plantings(data)


def get_rev_carbon_plantings_block(data: Data) -> np.ndarray:
    """
    Parameters
    ----------
    data: object/module
        Data object or module with fields like in `luto.data`.

    Returns
    -------
    np.ndarray
        The cost of carbon plantings (block) for each cell. A 1-D array indexed by cell.
    """
    # Multiply carbon reduction by carbon price for each cell and adjust for resfactor.
    return data.CP_BLOCK_AVG_T_CO2_HA * data.REAL_AREA * settings.CARBON_PRICE_PER_TONNE


def get_rev_carbon_plantings_belt(data: Data) -> np.ndarray:
    """
    Parameters
    ----------
    data: object/module
        Data object or module with fields like in `luto.data`.

    Returns
    -------
    np.ndarray
        The cost of carbon plantings (belt) for each cell. A 1-D array indexed by cell.
    """
    # Multiply carbon reduction by carbon price for each cell and adjust for resfactor.
    return data.CP_BELT_AVG_T_CO2_HA * data.REAL_AREA * settings.CARBON_PRICE_PER_TONNE


def get_rev_beccs(data: Data) -> np.ndarray:
    """
    Parameters
    ----------
    data: object/module
        Data object or module with fields like in `luto.data`.

    Returns
    -------
    np.ndarray
    """
    base_rev = np.nan_to_num(data.BECCS_REV_AUD_HA_YR) * data.REAL_AREA
    return base_rev + np.nan_to_num(data.BECCS_TCO2E_HA_YR) * data.REAL_AREA * settings.CARBON_PRICE_PER_TONNE


def get_rev_matrix(data: Data) -> np.ndarray:
    """
<<<<<<< HEAD
    Get the non-agricultural revenue matrix r_rk.
    Values represent the revenue gained by the cell r when using the
        non-agricultural land use k.
=======
    Gets the matrix containing the revenue produced by each non-agricultural land use for each cell.

    Parameters:
        data (object): The data object containing the necessary information.

    Returns:
        np.ndarray.
>>>>>>> c537135b
    """
    env_plantings_rev_matrix = get_rev_env_plantings(data)
    rip_plantings_rev_matrix = get_rev_rip_plantings(data)
    agroforestry_rev_matrix = get_rev_agroforestry(data)
    carbon_plantings_block_rev_matrix = get_rev_carbon_plantings_block(data)
    carbon_plantings_belt_rev_matrix = get_rev_carbon_plantings_belt(data)
    beccs_rev_matrix = get_rev_beccs(data)

    # reshape each non-agricultural matrix to be indexed (r, k) and concatenate on the k indexing
    non_agr_rev_matrices = [
        env_plantings_rev_matrix.reshape((data.NCELLS, 1)),
        rip_plantings_rev_matrix.reshape((data.NCELLS, 1)),
        agroforestry_rev_matrix.reshape((data.NCELLS, 1)),
        carbon_plantings_block_rev_matrix.reshape((data.NCELLS, 1)),
        carbon_plantings_belt_rev_matrix.reshape((data.NCELLS, 1)),
        beccs_rev_matrix.reshape((data.NCELLS, 1)),
    ]

    return np.concatenate(non_agr_rev_matrices, axis=1)<|MERGE_RESOLUTION|>--- conflicted
+++ resolved
@@ -100,19 +100,13 @@
 
 def get_rev_matrix(data: Data) -> np.ndarray:
     """
-<<<<<<< HEAD
-    Get the non-agricultural revenue matrix r_rk.
-    Values represent the revenue gained by the cell r when using the
-        non-agricultural land use k.
-=======
     Gets the matrix containing the revenue produced by each non-agricultural land use for each cell.
 
     Parameters:
-        data (object): The data object containing the necessary information.
+        data (Data): The data object containing the necessary information.
 
     Returns:
         np.ndarray.
->>>>>>> c537135b
     """
     env_plantings_rev_matrix = get_rev_env_plantings(data)
     rip_plantings_rev_matrix = get_rev_rip_plantings(data)
