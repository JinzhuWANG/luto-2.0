--- conflicted
+++ resolved
@@ -1,10 +1,6 @@
 import numpy as np
-<<<<<<< HEAD
 from luto.non_ag_landuses import NON_AG_LAND_USES
-=======
-
 from luto.data import Data
->>>>>>> 1b8ea48e
 
 
 def get_quantity_env_plantings(data: Data) -> np.ndarray:
