--- conflicted
+++ resolved
@@ -28,11 +28,7 @@
 from luto.economics.agricultural.quantity import get_yield_pot
 
 
-<<<<<<< HEAD
 def get_wreq_matrices(data: Data, yr_idx):
-    """Return w_mrj water requirement matrices by land management, cell, and land-use type."""
-=======
-def get_wreq_matrices(data, yr_idx):
     """
     Return w_mrj water requirement matrices by land management, cell, and land-use type.
     
@@ -43,7 +39,6 @@
     Returns:
         numpy.ndarray: The w_mrj <unit: ML/cell> water requirement matrices .
     """
->>>>>>> c537135b
     
     # Stack water requirements data
     w_mrj = np.stack(( data.WREQ_DRY_RJ, data.WREQ_IRR_RJ ))    # <unit: ML/head>
