--- conflicted
+++ resolved
@@ -1,4 +1,3 @@
-<<<<<<< HEAD
 # Copyright 2025 Bryan, B.A., Williams, N., Archibald, C.L., de Haan, F., Wang, J., 
 # van Schoten, N., Hadjikakou, M., Sanson, J.,  Zyngier, R., Marcos-Martinez, R.,  
 # Navarro, J.,  Gao, L., Aghighi, H., Armstrong, T., Bohl, H., Jaffe, P., Khan, M.S., 
@@ -327,281 +326,6 @@
             for j_idx, lu in enumerate(settings.AG_MANAGEMENTS_TO_LAND_USES['Biochar'])
         },
     }
-=======
-# Copyright 2025 Bryan, B.A., Williams, N., Archibald, C.L., de Haan, F., Wang, J., 
-# van Schoten, N., Hadjikakou, M., Sanson, J.,  Zyngier, R., Marcos-Martinez, R.,  
-# Navarro, J.,  Gao, L., Aghighi, H., Armstrong, T., Bohl, H., Jaffe, P., Khan, M.S., 
-# Moallemi, E.A., Nazari, A., Pan, X., Steyl, D., and Thiruvady, D.R.
-#
-# This file is part of LUTO2 - Version 2 of the Australian Land-Use Trade-Offs model
-#
-# LUTO2 is free software: you can redistribute it and/or modify it under the
-# terms of the GNU General Public License as published by the Free Software
-# Foundation, either version 3 of the License, or (at your option) any later
-# version.
-#
-# LUTO2 is distributed in the hope that it will be useful, but WITHOUT ANY
-# WARRANTY; without even the implied warranty of MERCHANTABILITY or FITNESS FOR
-# A PARTICULAR PURPOSE. See the GNU General Public License for more details.
-#
-# You should have received a copy of the GNU General Public License along with
-# LUTO2. If not, see <https://www.gnu.org/licenses/>.
-
-"""
-Pure functions to calculate biodiversity by lm, lu.
-"""
-
-
-import itertools
-import numpy as np
-
-from luto import settings
-from luto.ag_managements import AG_MANAGEMENTS_TO_LAND_USES
-from luto.data import Data
-
-
-def get_breq_matrices(data: Data):
-    """
-    Return b_mrj biodiversity score matrices by land management, cell, and land-use type.
-
-    Parameters:
-    - data: The data object containing information about land management, cells, and land-use types.
-
-    Returns:
-    - np.ndarray.
-    """
-    b_mrj = np.zeros((data.NLMS, data.NCELLS, data.N_AG_LUS), dtype=np.float32)
-
-    for j in range(data.N_AG_LUS):
-        b_mrj[:, :, j] = (
-            data.BIO_BASE_YR_AFTER_LDS -                                                      # Biodiversity score after Late Dry Season (LDS) burning
-            (data.BIO_DISTANCE_WEIGHTED_PRIORITY_REGION * (1 - data.BIODIV_HABITAT_DEGRADE_LOOK_UP[j]))     # Biodiversity degradation for land-use j
-        ) * data.REAL_AREA    
-    
-    return b_mrj
-
-
-def get_asparagopsis_effect_b_mrj(data: Data):
-    """
-    Gets biodiversity impacts of using Asparagopsis taxiformis (no effect)
-
-    Parameters:
-    - data: The input data object containing NLMS and NCELLS attributes.
-
-    Returns:
-    - An array of zeros with shape (data.NLMS, data.NCELLS, nlus).
-    """
-    nlus = len(AG_MANAGEMENTS_TO_LAND_USES["Asparagopsis taxiformis"])
-    return np.zeros((data.NLMS, data.NCELLS, nlus), dtype=np.float32)
-
-
-def get_precision_agriculture_effect_b_mrj(data: Data):
-    """
-    Gets biodiversity impacts of using Precision Agriculture (no effect)
-
-    Parameters:
-    - data: The input data object containing NLMS and NCELLS information
-
-    Returns:
-    - An array of zeros with shape (data.NLMS, data.NCELLS, nlus)
-    """
-    nlus = len(AG_MANAGEMENTS_TO_LAND_USES["Precision Agriculture"])
-    return np.zeros((data.NLMS, data.NCELLS, nlus), dtype=np.float32)
-
-
-def get_ecological_grazing_effect_b_mrj(data: Data):
-    """
-    Gets biodiversity impacts of using Ecological Grazing (no effect)
-
-    Parameters:
-    - data: The input data object containing information about NLMS and NCELLS.
-
-    Returns:
-    - An array of zeros with shape (NLMS, NCELLS, nlus)
-    """
-    nlus = len(AG_MANAGEMENTS_TO_LAND_USES["Ecological Grazing"])
-    return np.zeros((data.NLMS, data.NCELLS, nlus), dtype=np.float32)
-
-
-def get_savanna_burning_effect_b_mrj(data: Data):
-    """
-    Gets biodiversity impacts of using Savanna Burning.
-
-    Land that can perform Savanna Burning but does not is penalised for not doing so.
-    Thus, add back in the penalised amount to get the positive effect of Savanna
-    Burning on biodiversity.
-
-    Parameters:
-    - data: The input data containing information about land management and biodiversity.
-
-    Returns:
-    - new_b_mrj: A numpy array representing the biodiversity impacts of using Savanna Burning.
-    """
-    nlus = len(AG_MANAGEMENTS_TO_LAND_USES["Savanna Burning"])
-    new_b_mrj = np.zeros((data.NLMS, data.NCELLS, nlus), dtype=np.float32)
-
-    eds_sav_burning_biodiv_benefits = np.where( data.SAVBURN_ELIGIBLE, 
-                                                (1 - settings.LDS_BIODIVERSITY_VALUE) * data.BIO_DISTANCE_WEIGHTED_PRIORITY_REGION * data.REAL_AREA, 
-                                                0
-                                              )
-    
-
-    for m, j in itertools.product(range(data.NLMS), range(nlus)):
-        new_b_mrj[m, :, j] = eds_sav_burning_biodiv_benefits
-
-    return new_b_mrj
-
-
-def get_agtech_ei_effect_b_mrj(data: Data):
-    """
-    Gets biodiversity impacts of using AgTech EI (no effect)
-
-    Parameters:
-    - data: The input data object containing information about NLMS and NCELLS.
-
-    Returns:
-    - An array of zeros with shape (NLMS, NCELLS, nlus)
-    """
-    nlus = len(AG_MANAGEMENTS_TO_LAND_USES["AgTech EI"])
-    return np.zeros((data.NLMS, data.NCELLS, nlus), dtype=np.float32)
-
-
-def get_biochar_effect_b_mrj(data: Data, ag_b_mrj: np.ndarray, yr_idx):
-    """
-    Gets biodiversity impacts of using Biochar
-
-    Parameters:
-    - data: The input data object containing information about NLMS and NCELLS.
-
-    Returns:
-    - new_b_mrj: A numpy array representing the biodiversity impacts of using Biochar.
-    """
-    land_uses = AG_MANAGEMENTS_TO_LAND_USES['Biochar']
-    lu_codes = np.array([data.DESC2AGLU[lu] for lu in land_uses])
-    yr_cal = data.YR_CAL_BASE + yr_idx
-
-    # Set up the effects matrix
-    b_mrj_effect = np.zeros((data.NLMS, data.NCELLS, len(land_uses))).astype(np.float32)
-
-    if not settings.AG_MANAGEMENTS['Biochar']:
-        return b_mrj_effect
-
-    for lu_idx, lu in enumerate(land_uses):
-        biodiv_impact = data.BIOCHAR_DATA[lu].loc[yr_cal, 'Biodiversity_impact']
-
-        if biodiv_impact != 1:
-            j = lu_codes[lu_idx]
-            b_mrj_effect[:, :, lu_idx] = ag_b_mrj[:, :, j] * (biodiv_impact - 1)
-
-    return b_mrj_effect
-
-
-def get_agricultural_management_biodiversity_matrices(data: Data, ag_b_mrj: np.ndarray, yr_idx: int):
-    """
-    Calculate the biodiversity matrices for different agricultural management practices.
-
-    Parameters:
-    - data: The input data used for calculations.
-
-    Returns:
-    A dictionary containing the biodiversity matrices for different agricultural management practices.
-    The keys of the dictionary represent the management practices, and the values represent the corresponding biodiversity matrices.
-    """
-
-    asparagopsis_data = get_asparagopsis_effect_b_mrj(data) if settings.AG_MANAGEMENTS['Asparagopsis taxiformis'] else 0
-    precision_agriculture_data = get_precision_agriculture_effect_b_mrj(data) if settings.AG_MANAGEMENTS['Precision Agriculture'] else 0
-    eco_grazing_data = get_ecological_grazing_effect_b_mrj(data) if settings.AG_MANAGEMENTS['Ecological Grazing'] else 0
-    sav_burning_data = get_savanna_burning_effect_b_mrj(data) if settings.AG_MANAGEMENTS['Savanna Burning'] else 0
-    agtech_ei_data = get_agtech_ei_effect_b_mrj(data) if settings.AG_MANAGEMENTS['AgTech EI'] else 0
-    biochar_data = get_biochar_effect_b_mrj(data, ag_b_mrj, yr_idx) if settings.AG_MANAGEMENTS['Biochar'] else 0
-
-    return {
-        'Asparagopsis taxiformis': asparagopsis_data,
-        'Precision Agriculture': precision_agriculture_data,
-        'Ecological Grazing': eco_grazing_data,
-        'Savanna Burning': sav_burning_data,
-        'AgTech EI': agtech_ei_data,
-        'Biochar': biochar_data,
-    }
-
-
-def get_biodiversity_limits(data: Data, yr_cal: int):
-    """
-    Calculate the biodiversity limits for a given year used as a constraint.
-
-    The biodiversity score target timeline is specified in data.BIO_GBF2_TARGET_SCORES.
-
-    Parameters:
-    - data: The data object containing relevant information.
-    - yr_cal: The calendar year for which to calculate the biodiversity limits.
-
-    Returns:
-    - The biodiversity limit for the given year.
-
-    """
-
-    return data.BIO_GBF2_TARGET_SCORES[yr_cal]
-
-
-def get_major_vegetation_matrices(data: Data) -> np.ndarray:
-    return data.NVIS_PRE_GR_LDS * data.REAL_AREA
-
-
-def get_species_conservation_matrix(data: Data, target_year: int):
-    return (
-        data.get_GBF4A_bio_layers_by_yr(target_year)
-        * data.BIO_RETAIN_FRACTION_LDS
-        * data.REAL_AREA
-    )
-
-
-def get_major_vegetation_group_limits(data: Data, yr_cal: int) -> tuple[np.ndarray, dict[int, str]]:
-    """
-    Gets the correct major vegetation group targets for the given year (yr_cal).
-
-    Returns:
-    - np.ndarray
-        An array containing the limits of each NVIS class for the given yr_cal
-    - dict[int, str]
-        A dictionary mapping of vegetation group index to name
-    - dict[int, np.ndarray]
-        A dictionary mapping of each vegetation group index to the cells
-        that the group applies to.
-    """
-    
-    return data.get_GBF3_target_scores_by_year(yr_cal), data.BIO_GBF3_ID2DESC, data.MAJOR_VEG_INDECES
-
-
-def get_ag_management_biodiversity_impacts(
-    data: Data,
-    yr_cal: int,
-) -> dict[str, dict[int, np.ndarray]]:
-    return {
-        'Asparagopsis taxiformis': {
-            j_idx: np.zeros(data.NCELLS).astype(np.float32)
-            for j_idx, lu in enumerate(AG_MANAGEMENTS_TO_LAND_USES['Asparagopsis taxiformis'])
-        },
-        'Precision Agriculture': {
-            j_idx: np.zeros(data.NCELLS).astype(np.float32)
-            for j_idx, lu in enumerate(AG_MANAGEMENTS_TO_LAND_USES['Precision Agriculture'])
-        },
-        'Ecological Grazing': {
-            j_idx: np.zeros(data.NCELLS).astype(np.float32)
-            for j_idx, lu in enumerate(AG_MANAGEMENTS_TO_LAND_USES['Ecological Grazing'])
-        },
-        'Savanna Burning': {
-            j_idx: 1 - data.BIO_RETAIN_FRACTION_LDS.astype(np.float32)
-            for j_idx, lu in enumerate(AG_MANAGEMENTS_TO_LAND_USES['Savanna Burning'])
-        },
-        'AgTech EI': {
-            j_idx: np.zeros(data.NCELLS).astype(np.float32)
-            for j_idx, lu in enumerate(AG_MANAGEMENTS_TO_LAND_USES['AgTech EI'])
-        },
-        'Biochar': {
-            j_idx: (data.BIOCHAR_DATA[lu].loc[yr_cal, 'Biodiversity_impact'] - 1) * np.ones(data.NCELLS).astype(np.float32)
-            for j_idx, lu in enumerate(AG_MANAGEMENTS_TO_LAND_USES['Biochar'])
-        },
-    }
 
 
 def get_species_conservation_limits(
@@ -731,4 +455,3 @@
             f"Unsupported value for NES_LAYER_TYPE setting: {settings.NES_LAYER_TYPE}. "
             f"Must be either 'likely' or 'likely_and_maybe'."
         )
->>>>>>> e73a7393
