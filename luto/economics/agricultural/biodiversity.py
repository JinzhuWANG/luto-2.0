--- conflicted
+++ resolved
@@ -26,11 +26,8 @@
 import numpy as np
 
 from luto import settings
-<<<<<<< HEAD
 from luto import tools
 from luto.data import Data
-=======
->>>>>>> 4f6e0195
 
 
 def get_bio_overall_priority_score_matrices_mrj(data):
@@ -170,7 +167,6 @@
     return b_mrj_effect
 
 
-<<<<<<< HEAD
 def get_beef_hir_effect_b_mrj(data: Data, ag_b_mrj: np.ndarray) -> np.ndarray:
     """
     Gets biodiversity impacts of using HIR on beef.
@@ -219,10 +215,7 @@
     return b_mrj_effect
 
 
-def get_agricultural_management_biodiversity_matrices(data: Data, ag_b_mrj: np.ndarray, yr_idx: int):
-=======
 def get_agricultural_management_biodiversity_matrices(data, ag_b_mrj: np.ndarray, yr_idx: int):
->>>>>>> 4f6e0195
     """
     Calculate the biodiversity matrices for different agricultural management practices.
 
@@ -303,7 +296,6 @@
     return data.get_GBF3_limit_score_inside_LUTO_by_yr(yr_cal), data.BIO_GBF3_ID2DESC, data.MAJOR_VEG_INDECES
 
 
-<<<<<<< HEAD
 def get_ag_management_biodiversity_impacts(
     data: Data,
     yr_cal: int,
@@ -367,10 +359,7 @@
     return species_limits, species_names, species_inds
 
 
-def get_GBF4_SNES_matrix_sr(data: Data) -> np.ndarray:
-=======
 def get_GBF4_SNES_matrix_sr(data) -> np.ndarray:
->>>>>>> 4f6e0195
     """
     Gets the SNES contributions  matrix.
     
@@ -525,21 +514,18 @@
         am_contr_dict['Biochar'] = {
             j_idx: (data.BIOCHAR_DATA[lu].loc[yr_cal, 'Biodiversity_impact'] - 1) * np.ones(data.NCELLS).astype(np.float32)
             for j_idx, lu in enumerate(settings.AG_MANAGEMENTS_TO_LAND_USES['Biochar'])
-<<<<<<< HEAD
-        },
-        'Beef - HIR': {
+        }
+    if settings.AG_MANAGEMENTS['Beef - HIR']:
+        am_contr_dict['Beef - HIR'] = {
             j_idx: np.ones(data.NCELLS).astype(np.float32) * (1 - settings.HIR_BIODIVERSITY_PENALTY)
             for j_idx, lu in enumerate(settings.AG_MANAGEMENTS_TO_LAND_USES['Beef - HIR'])
-        },
-        'Sheep - HIR': {
+        }
+    if settings.AG_MANAGEMENTS['Sheep - HIR']:
+        am_contr_dict['Sheep - HIR'] = {
             j_idx: np.ones(data.NCELLS).astype(np.float32) * (1 - settings.HIR_BIODIVERSITY_PENALTY)
             for j_idx, lu in enumerate(settings.AG_MANAGEMENTS_TO_LAND_USES['Sheep - HIR'])
-        },
-    }
-=======
         }
     
     return am_contr_dict
->>>>>>> 4f6e0195
-
-
+
+
