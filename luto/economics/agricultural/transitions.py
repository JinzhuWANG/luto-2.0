# Copyright 2022 Fjalar J. de Haan and Brett A. Bryan at Deakin University
#
# This file is part of LUTO 2.0.
#
# LUTO 2.0 is free software: you can redistribute it and/or modify it under the
# terms of the GNU General Public License as published by the Free Software
# Foundation, either version 3 of the License, or (at your option) any later
# version.
#
# LUTO 2.0 is distributed in the hope that it will be useful, but WITHOUT ANY
# WARRANTY; without even the implied warranty of MERCHANTABILITY or FITNESS FOR
# A PARTICULAR PURPOSE. See the GNU General Public License for more details.
#
# You should have received a copy of the GNU General Public License along with
# LUTO 2.0. If not, see <https://www.gnu.org/licenses/>.

"""
Data about transitions costs.
"""

import numpy as np
from typing import Dict

from luto.data import Data 
from luto.ag_managements import AG_MANAGEMENTS_TO_LAND_USES
from luto.economics.agricultural.water import get_wreq_matrices
import luto.economics.agricultural.ghg as ag_ghg
from luto import settings
import luto.tools as tools


def get_exclude_matrices(data: Data, base_year: int, lumaps: Dict[int, np.ndarray]):
    """Return x_mrj exclude matrices.

    An exclude matrix indicates whether switching land-use for a certain cell r 
    with land-use i to all other land-uses j under all land management types 
    (i.e., dryland, irrigated) m is possible. 

    Parameters
    ----------

    data: Data object.
    base_year: int
        Current base year of the solve.
    lumaps: dict[str, numpy.ndarray]
        All previously generated land-use maps (shape = ncells, dtype=int).

        
    Returns
    -------

    numpy.ndarray
        x_mrj exclude matrix. The m-slices correspond to the
        different land-management versions of the land-use `j` to switch _to_.
        With m==0 conventional dryland, m==1 conventional irrigated.
    """    
    # Boolean exclusion matrix based on SA2/NLUM agricultural land-use data (in mrj structure).
    # Effectively, this ensures that in any SA2 region the only combinations of land-use and land management
    # that can occur in the future are those that occur in 2010 (i.e., YR_CAL_BASE)
    x_mrj = data.EXCLUDE

    # Raw transition-cost matrix is in $/ha and lexicographically ordered by land-use (shape = 28 x 28).
    t_ij = data.AG_TMATRIX

    lumap = lumaps[base_year]
    lumap_2010 = lumaps[2010]

    # Get all agricultural and non-agricultural cells
    ag_cells, non_ag_cells = tools.get_ag_and_non_ag_cells(lumap)
    
    # Transition costs from current land-use to all other land-uses j using current land-use map (in $/ha).
    t_rj = np.zeros((data.NCELLS, len(data.AGRICULTURAL_LANDUSES)))
    t_rj[ag_cells, :] = t_ij[lumap[ag_cells]]
    
    # For non-agricultural cells, use the original 2010 solve's LUs to determine what LUs are possible for a cell
    t_rj[non_ag_cells, :] = t_ij[lumap_2010[non_ag_cells]]

    # To be excluded based on disallowed switches as specified in transition cost matrix i.e., where t_rj is NaN.
    t_rj = np.where(np.isnan(t_rj), 0, 1)

    # Overall exclusion as elementwise, logical `and` of the 0/1 exclude matrices.
    x_mrj = (x_mrj * t_rj).astype(np.int8)
    
    return x_mrj


<<<<<<< HEAD
def get_transition_matrices(data: Data, yr_idx, base_year, lumaps, lmmaps):
    """Return t_mrj transition-cost matrices.

    A transition-cost matrix gives the cost of switching a cell r from its 
    current land-use and land management type to every other land-use and land 
    management type. The base costs are taken from the raw transition costs in 
    the `data` module and additional costs are added depending on the land 
    management type (e.g. costs of irrigation infrastructure). 

    Parameters
    ----------

    data: Data object.
    yr_idx : int
        Number of years from base year, counting from zero.
    base_year: int
        The base year of the current solve.
    lumaps : dict[int, numpy.ndarray]
        All previously generated land-use maps (shape = ncells, dtype=int).
    lmmaps : dict[int, numpy.ndarray]
        ll previously generated land management maps (shape = ncells, dtype=int).

    Returns
    -------

    numpy.ndarray
        t_mrj transition-cost matrices. The m-slices correspond to the
        different land management types, r is grid cell, and j is land-use.
=======
def get_transition_matrices(data, yr_idx, base_year, lumaps, lmmaps, separate=False):
>>>>>>> fe11ebca
    """
    Calculate the transition matrices for land-use and land management transitions.

    Args:
        data (object): The data object containing the necessary input data.
        yr_idx (int): The index of the current year.
        base_year (int): The base year for the transition calculations.
        lumaps (dict): A dictionary of land-use maps for each year.
        lmmaps (dict): A dictionary of land management maps for each year.
        separate (bool, optional): Whether to return separate cost matrices for each cost component. 
                                   Defaults to False.

    Returns:
        numpy.ndarray or dict: The transition matrices for land-use and land management transitions.
                               If `separate` is False, returns a numpy array representing the total costs.
                               If `separate` is True, returns a dictionary with separate cost matrices for
                               establishment costs, Water license cost, and carbon releasing costs.
    """
    
    lumap = lumaps[base_year]
    lmmap = lmmaps[base_year]

    # Return l_mrj (Boolean) for current land-use and land management
    l_mrj = tools.lumap2ag_l_mrj(lumap, lmmap)
    l_mrj_not = np.logical_not(l_mrj)

    # Get the exclusion matrix
    x_mrj = get_exclude_matrices(data, base_year, lumaps)

    ag_cells, _ = tools.get_ag_and_non_ag_cells(lumap)

    n_ag_lms, ncells, n_ag_lus = data.AG_L_MRJ.shape

    # -------------------------------------------------------------- #
    # Establishment costs (upfront, amortised to annual, per cell).  #
    # -------------------------------------------------------------- #

    # Raw transition-cost matrix is in $/ha and lexigraphically ordered (shape: land-use x land-use).
    t_ij = data.AG_TMATRIX

    # Non-irrigation related transition costs for cell r to change to land-use j calculated based on lumap (in $/ha).
    # Only consider for cells currently being used for agriculture.
    e_rj = np.zeros((ncells, n_ag_lus))
    e_rj[ag_cells, :] = t_ij[lumap[ag_cells]]

    # Amortise upfront costs to annualised costs and converted to $ per cell via REAL_AREA
    e_rj = tools.amortise(e_rj) * data.REAL_AREA[:, np.newaxis]

    # Separate the establishment costs into dryland and irrigated land management types
    e_rj_dry = np.einsum('rj,r->rj', e_rj, lmmap == 0)
    e_rj_irr = np.einsum('rj,r->rj', e_rj, lmmap == 1)
    e_mrj = np.stack([e_rj_dry, e_rj_irr], axis=0)
    
    # Update the cost matrix with exclude matrices; the transition cost for a cell that remain the same is 0.
    e_mrj = np.einsum('mrj,mrj,mrj->mrj', e_mrj, x_mrj, l_mrj_not)

    # -------------------------------------------------------------- #
    # Water license cost (upfront, amortised to annual, per cell).  #
    # -------------------------------------------------------------- #

    w_mrj = get_wreq_matrices(data, yr_idx)
    w_delta_mrj = tools.get_water_delta_matrix(w_mrj, l_mrj, data)
    w_delta_mrj = np.einsum('mrj,mrj,mrj->mrj', w_delta_mrj, x_mrj, l_mrj_not)  

    # -------------------------------------------------------------- #
    # Carbon costs of transitioning cells.                          #
    # -------------------------------------------------------------- #

    # apply the cost of carbon released by transitioning modified land to natural land
    ghg_t_mrj = ag_ghg.get_ghg_transition_penalties(data, lumap)
    ghg_t_mrj_cost = tools.amortise(ghg_t_mrj * settings.CARBON_PRICE_PER_TONNE)
    ghg_t_mrj_cost = np.einsum('mrj,mrj,mrj->mrj', ghg_t_mrj_cost, x_mrj, l_mrj_not) 

    # -------------------------------------------------------------- #
    # Total costs.                                                   #
    # -------------------------------------------------------------- #
    
    if separate:
        return {'Establishment cost': e_mrj, 'Water license cost': w_delta_mrj, 'Carbon emissions cost': ghg_t_mrj_cost}  
    else:
        t_mrj = e_mrj + w_delta_mrj + ghg_t_mrj_cost
        return t_mrj


def get_asparagopsis_effect_t_mrj(data: Data):
    """
    Gets the transition costs of asparagopsis taxiformis, which are none.
    Transition/establishment costs are handled in the costs matrix.
    """
    land_uses = AG_MANAGEMENTS_TO_LAND_USES['Asparagopsis taxiformis']
    return np.zeros((data.NLMS, data.NCELLS, len(land_uses))).astype(np.float32)


def get_precision_agriculture_effect_t_mrj(data: Data):
    """
    Gets the effects on transition costs of asparagopsis taxiformis, which are none.
    Transition/establishment costs are handled in the costs matrix.
    """
    land_uses = AG_MANAGEMENTS_TO_LAND_USES['Precision Agriculture']
    return np.zeros((data.NLMS, data.NCELLS, len(land_uses))).astype(np.float32)


def get_ecological_grazing_effect_t_mrj(data: Data):
    """
    Gets the effects on transition costs of ecological grazing, which are none.
    Transition/establishment costs are handled in the costs matrix.
    """
    land_uses = AG_MANAGEMENTS_TO_LAND_USES['Ecological Grazing']
    return np.zeros((data.NLMS, data.NCELLS, len(land_uses))).astype(np.float32)


def get_savanna_burning_effect_t_mrj(data):
    """
    Gets the effects on transition costs of savanna burning, which are none.
    Transition/establishment costs are handled in the costs matrix.
    """
    land_uses = AG_MANAGEMENTS_TO_LAND_USES['Savanna Burning']
    return np.zeros((data.NLMS, data.NCELLS, len(land_uses))).astype(np.float32)


def get_agtech_ei_effect_t_mrj(data):
    """
    Gets the effects on transition costs of AgTech EI, which are none.
    Transition/establishment costs are handled in the costs matrix.
    """
    land_uses = AG_MANAGEMENTS_TO_LAND_USES['AgTech EI']
    return np.zeros((data.NLMS, data.NCELLS, len(land_uses))).astype(np.float32)


def get_savanna_burning_effect_t_mrj(data):
    """
    Gets the effects on transition costs of savanna burning, which are none.
    Transition/establishment costs are handled in the costs matrix.
    """
    land_uses = AG_MANAGEMENTS_TO_LAND_USES['Savanna Burning']
    return np.zeros((data.NLMS, data.NCELLS, len(land_uses))).astype(np.float32)


def get_agtech_ei_effect_t_mrj(data):
    """
    Gets the effects on transition costs of AgTech EI, which are none.
    Transition/establishment costs are handled in the costs matrix.
    """
    land_uses = AG_MANAGEMENTS_TO_LAND_USES['AgTech EI']
    return np.zeros((data.NLMS, data.NCELLS, len(land_uses))).astype(np.float32)


def get_agricultural_management_transition_matrices(data: Data, t_mrj, yr_idx) -> Dict[str, np.ndarray]:
    asparagopsis_data = get_asparagopsis_effect_t_mrj(data)
    precision_agriculture_data = get_precision_agriculture_effect_t_mrj(data)
    eco_grazing_data = get_ecological_grazing_effect_t_mrj(data)
    sav_burning_data = get_savanna_burning_effect_t_mrj(data)
    agtech_ei_data = get_agtech_ei_effect_t_mrj(data)

    ag_management_data = {
        'Asparagopsis taxiformis': asparagopsis_data,
        'Precision Agriculture': precision_agriculture_data,
        'Ecological Grazing': eco_grazing_data,
        'Savanna Burning': sav_burning_data,
        'AgTech EI': agtech_ei_data,
    }

    return ag_management_data


def get_asparagopsis_adoption_limits(data: Data, yr_idx):
    """
    Gets the adoption limit of Asparagopsis taxiformis for each possible land use.
    """
    asparagopsis_limits = {}
    yr_cal = data.YR_CAL_BASE + yr_idx
    for lu in AG_MANAGEMENTS_TO_LAND_USES['Asparagopsis taxiformis']:
        j = data.DESC2AGLU[lu]
        asparagopsis_limits[j] = data.ASPARAGOPSIS_DATA[lu].loc[yr_cal, 'Technical_Adoption']

    return asparagopsis_limits


def get_precision_agriculture_adoption_limit(data: Data, yr_idx):
    """
    Gets the adoption limit of precision agriculture for each possible land use.
    """
    prec_agr_limits = {}
    yr_cal = data.YR_CAL_BASE + yr_idx
    for lu in AG_MANAGEMENTS_TO_LAND_USES['Precision Agriculture']:
        j = data.DESC2AGLU[lu]
        prec_agr_limits[j] = data.PRECISION_AGRICULTURE_DATA[lu].loc[yr_cal, 'Technical_Adoption']

    return prec_agr_limits


def get_ecological_grazing_adoption_limit(data: Data, yr_idx):
    """
    Gets the adoption limit of ecological grazing for each possible land use.
    """
    eco_grazing_limits = {}
    yr_cal = data.YR_CAL_BASE + yr_idx
    for lu in AG_MANAGEMENTS_TO_LAND_USES['Ecological Grazing']:
        j = data.DESC2AGLU[lu]
        eco_grazing_limits[j] = data.ECOLOGICAL_GRAZING_DATA[lu].loc[yr_cal, 'Feasible Adoption (%)']

    return eco_grazing_limits


def get_savanna_burning_adoption_limit(data):
    """
    Gets the adoption limit of Savanna Burning for each possible land use
    """
    sav_burning_limits = {}
    for lu in AG_MANAGEMENTS_TO_LAND_USES['Savanna Burning']:
        j = data.DESC2AGLU[lu]
        sav_burning_limits[j] = 1

    return sav_burning_limits


def get_agtech_ei_adoption_limit(data, yr_idx):
    """
    Gets the adoption limit of AgTech EI for each possible land use.
    """
    agtech_ei_limits = {}
    yr_cal = data.YR_CAL_BASE + yr_idx
    for lu in AG_MANAGEMENTS_TO_LAND_USES['AgTech EI']:
        j = data.DESC2AGLU[lu]
        agtech_ei_limits[j] = data.AGTECH_EI_DATA[lu].loc[yr_cal, 'Technical_Adoption']

    return agtech_ei_limits


def get_savanna_burning_adoption_limit(data):
    """
    Gets the adoption limit of Savanna Burning for each possible land use
    """
    sav_burning_limits = {}
    for lu in AG_MANAGEMENTS_TO_LAND_USES['Savanna Burning']:
        j = data.DESC2AGLU[lu]
        sav_burning_limits[j] = 1

    return sav_burning_limits


def get_agtech_ei_adoption_limit(data, yr_idx):
    """
    Gets the adoption limit of AgTech EI for each possible land use.
    """
    agtech_ei_limits = {}
    yr_cal = data.YR_CAL_BASE + yr_idx
    for lu in AG_MANAGEMENTS_TO_LAND_USES['AgTech EI']:
        j = data.DESC2AGLU[lu]
        agtech_ei_limits[j] = data.AGTECH_EI_DATA[lu].loc[yr_cal, 'Technical_Adoption']

    return agtech_ei_limits


def get_agricultural_management_adoption_limits(data: Data, yr_idx) -> Dict[str, dict]:
    """
    An adoption limit represents the maximum percentage of cells (for each land use) that can utilise
    each agricultural management option.
    """
    asparagopsis_limits = get_asparagopsis_adoption_limits(data, yr_idx)
    precision_agriculture_limits = get_precision_agriculture_adoption_limit(data, yr_idx)
    eco_grazing_limits = get_ecological_grazing_adoption_limit(data, yr_idx)
    savanna_burning_limits = get_savanna_burning_adoption_limit(data)
    agtech_ei_limits = get_agtech_ei_adoption_limit(data, yr_idx)

    adoption_limits = {
        'Asparagopsis taxiformis': asparagopsis_limits,
        'Precision Agriculture': precision_agriculture_limits,
        'Ecological Grazing': eco_grazing_limits,
        'Savanna Burning': savanna_burning_limits,
        'AgTech EI': agtech_ei_limits,
    }

    return adoption_limits
<|MERGE_RESOLUTION|>--- conflicted
+++ resolved
@@ -84,8 +84,7 @@
     return x_mrj
 
 
-<<<<<<< HEAD
-def get_transition_matrices(data: Data, yr_idx, base_year, lumaps, lmmaps):
+def get_transition_matrices(data: Data, yr_idx, base_year, lumaps, lmmaps, separate=False):
     """Return t_mrj transition-cost matrices.
 
     A transition-cost matrix gives the cost of switching a cell r from its 
@@ -106,6 +105,8 @@
         All previously generated land-use maps (shape = ncells, dtype=int).
     lmmaps : dict[int, numpy.ndarray]
         ll previously generated land management maps (shape = ncells, dtype=int).
+    separate (bool, optional): Whether to return separate cost matrices for each cost component. 
+        Defaults to False.
 
     Returns
     -------
@@ -113,26 +114,6 @@
     numpy.ndarray
         t_mrj transition-cost matrices. The m-slices correspond to the
         different land management types, r is grid cell, and j is land-use.
-=======
-def get_transition_matrices(data, yr_idx, base_year, lumaps, lmmaps, separate=False):
->>>>>>> fe11ebca
-    """
-    Calculate the transition matrices for land-use and land management transitions.
-
-    Args:
-        data (object): The data object containing the necessary input data.
-        yr_idx (int): The index of the current year.
-        base_year (int): The base year for the transition calculations.
-        lumaps (dict): A dictionary of land-use maps for each year.
-        lmmaps (dict): A dictionary of land management maps for each year.
-        separate (bool, optional): Whether to return separate cost matrices for each cost component. 
-                                   Defaults to False.
-
-    Returns:
-        numpy.ndarray or dict: The transition matrices for land-use and land management transitions.
-                               If `separate` is False, returns a numpy array representing the total costs.
-                               If `separate` is True, returns a dictionary with separate cost matrices for
-                               establishment costs, Water license cost, and carbon releasing costs.
     """
     
     lumap = lumaps[base_year]
