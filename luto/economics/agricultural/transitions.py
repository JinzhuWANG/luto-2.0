--- conflicted
+++ resolved
@@ -160,11 +160,7 @@
     # -------------------------------------------------------------- #
 
     if separate:
-<<<<<<< HEAD
-        return {'Establishment cost': e_mrj, 'Water license cost': w_delta_mrj, 'Carbon emissions cost': ghg_t_mrj_cost}
-=======
         return {'Establishment cost': e_mrj, 'Water license cost': w_delta_mrj, 'Carbon emissions cost': ghg_t_mrj_cost}  
->>>>>>> fe11ebca
     else:
         return e_mrj + w_delta_mrj + ghg_t_mrj_cost
 
