--- conflicted
+++ resolved
@@ -196,9 +196,6 @@
     return np.zeros((data.NLMS, data.NCELLS, len(land_uses))).astype(np.float32)
 
 
-<<<<<<< HEAD
-def get_agricultural_management_transition_matrices(data) -> Dict[str, np.ndarray]:
-=======
 def get_savanna_burning_effect_t_mrj(data):
     """
     Gets the effects on transition costs of savanna burning, which are none.
@@ -218,7 +215,6 @@
 
 
 def get_agricultural_management_transition_matrices(data, t_mrj, yr_idx) -> Dict[str, np.ndarray]:
->>>>>>> 5d553b97
     asparagopsis_data = get_asparagopsis_effect_t_mrj(data)
     precision_agriculture_data = get_precision_agriculture_effect_t_mrj(data)
     eco_grazing_data = get_ecological_grazing_effect_t_mrj(data)
