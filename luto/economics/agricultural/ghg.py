--- conflicted
+++ resolved
@@ -1,4 +1,3 @@
-<<<<<<< HEAD
 # Copyright 2025 Bryan, B.A., Williams, N., Archibald, C.L., de Haan, F., Wang, J., 
 # van Schoten, N., Hadjikakou, M., Sanson, J.,  Zyngier, R., Marcos-Martinez, R.,  
 # Navarro, J.,  Gao, L., Aghighi, H., Armstrong, T., Bohl, H., Jaffe, P., Khan, M.S., 
@@ -33,8 +32,7 @@
 from luto.data import Data
 from luto.economics.agricultural.quantity import get_yield_pot
 import luto.tools as tools
-from luto.settings import AG_MANAGEMENTS
-from luto.ag_managements import AG_MANAGEMENTS_TO_LAND_USES
+from luto.settings import AG_MANAGEMENTS, AG_MANAGEMENTS_TO_LAND_USES
 from luto.economics.agricultural.quantity import lvs_veg_types
 
 
@@ -49,7 +47,7 @@
         yr_idx (int): Number of years from base year, counting from zero.
         aggregate (bool): True -> return GHG emission as np.array, False -> return GHG emission as pd.DataFrame.
 
-    Returns:
+    Returns
         np.array or pd.DataFrame: Crop GHG emissions <unit: t/cell>  of `lu`+`lm` in `yr_idx`.
 
     Crop GHG emissions include:
@@ -167,7 +165,7 @@
         yr_idx (int): Number of years from base year, counting from zero.
         aggregate (bool): True -> return GHG emission as np.array, False -> return GHG emission as pd.DataFrame.
 
-    Returns:
+    Returns
         np.array or pd.DataFrame: GHG emissions [tCO2e/cell] of `lu`+`lm` in `yr_idx`.
 
     Raises:
@@ -193,13 +191,13 @@
     """
     Return g_rj matrix <unit: t/cell> per lu under `lm` in `yr_idx`.
 
-    Parameters:
+    Parameters
     - data: The data object containing the necessary information.
     - lm: The land use model.
     - yr_idx: The index of the year.
     - aggregate: A boolean indicating whether to aggregate the results or not.
 
-    Returns:
+    Returns
     - If `aggregate` is True, returns a numpy array of shape (NCELLS, len(data.AGRICULTURAL_LANDUSES)).
     - If `aggregate` is False, returns a pandas DataFrame with columns corresponding to each agricultural land use.
 
@@ -224,12 +222,12 @@
     """
     Return g_mrj matrix <unit: t/cell> as 3D Numpy array.
     
-    Parameters:
+    Parameters
         data (object): The data object containing the necessary information.
         yr_idx (int): The index of the year.
         aggregate (bool, optional): Whether to aggregate the results. Defaults to True.
     
-    Returns:
+    Returns
         numpy.ndarray or pandas.DataFrame: The GHG emissions matrix as a 3D Numpy array if aggregate is True,
         or as a pandas DataFrame if aggregate is False.
     """
@@ -251,11 +249,11 @@
     """
     Gets the one-off greenhouse gas penalties for transitioning livestock natural land to unallocated natural land.
     
-    Parameters:
+    Parameters
         data (object): The data object containing relevant information.
         lumap (1D array): The lumap object containing land use mapping.
 
-    Returns:
+    Returns
         np.ndarray, <unit : t/cell>.
     """
     
@@ -280,11 +278,11 @@
     """
     Gets the one-off greenhouse gas penalties for transitioning unallocated natural land to livestock natural land.
     
-    Parameters:
+    Parameters
         data (object): The data object containing relevant information.
         lumap (1D array): The lumap object containing land use mapping.
 
-    Returns:
+    Returns
         np.ndarray, <unit : t/cell>.
     """
     
@@ -307,11 +305,11 @@
     """
     Gets the one-off greenhouse gas penalties for transitioning livestock natural land to modified land.
     
-    Parameters:
+    Parameters
         data (object): The data object containing relevant information.
         lumap (1D array): The lumap object containing land use mapping.
 
-    Returns:
+    Returns
         np.ndarray, <unit : t/cell>.
     """
     
@@ -335,11 +333,11 @@
     """
     Gets the one-off greenhouse gas penalties for transitioning unallocated natural land to modified land.
 
-    Parameters:
+    Parameters
         data (object): The data object containing relevant information.
         lumap (1D array): The lumap object containing land use mapping.
 
-    Returns:
+    Returns
         np.ndarray, <unit : t/cell>.
     """
     ncells, n_ag_lus = data.REAL_AREA.shape[0], len(data.AGRICULTURAL_LANDUSES)
@@ -365,11 +363,11 @@
     """
     Gets the one-off greenhouse gas penalties for transitioning livestock natural land to modified land.
 
-    Parameters:
+    Parameters
         data (object): The data object containing relevant information.
         lumap (1D array): The lumap object containing land use mapping.
 
-    Returns:
+    Returns
         penalties (np.ndarray) : <unit : t/cell>.
     """
     ncells, n_ag_lus = data.REAL_AREA.shape[0], len(data.AGRICULTURAL_LANDUSES)
@@ -393,12 +391,12 @@
     """
     Get the one-off greenhouse gas penalties for transitioning between land uses.
 
-    Parameters:
+    Parameters
       data (object): The data object containing relevant information.
       lumap (np.ndarray): The lumap object containing land use mapping.
       separate (bool): Whether to return the penalties for each transition separately.
 
-    Returns:
+    Returns
       greenhouse-gas-transition-penalties (np.ndarray): The greenhouse gas transition penalties.
     """
    
@@ -429,11 +427,11 @@
     """
     Return greenhouse gas emissions limits in tonnes CO2e from year target.
 
-    Parameters:
+    Parameters
     - data: The data containing greenhouse gas emissions targets.
     - target: The target year for which the emissions limit is requested.
 
-    Returns:
+    Returns
     - The greenhouse gas emissions limit in tonnes CO2e for the specified target year.
     """
     return data.GHG_TARGETS[target]
@@ -446,11 +444,11 @@
     Applies the effects of using asparagopsis to the GHG data
     for all relevant agricultural land uses.
 
-    Parameters:
+    Parameters
     - data: The input data containing GHG and land use information.
     - yr_idx: The index of the year to calculate the effects for.
 
-    Returns:
+    Returns
     - new_g_mrj: The matrix <unit: t/cell> containing the updated GHG data with the effects of using asparagopsis.
 
     Note: This function relies on other helper functions such as lvs_veg_types and get_yield_pot to calculate
@@ -494,11 +492,11 @@
     Applies the effects of using precision agriculture to the GHG data
     for all relevant agr. land uses.
 
-    Parameters:
+    Parameters
     - data: The input data containing the necessary information.
     - yr_idx: The index of the year to calculate the effects for.
 
-    Returns:
+    Returns
     - new_g_mrj: The matrix <unit: t/cell> containing the updated GHG data after applying the effects of precision agriculture.
     """
 
@@ -549,11 +547,11 @@
     Applies the effects of using ecological grazing to the GHG data
     for all relevant agricultural land uses.
 
-    Parameters:
+    Parameters
     - data: The input data containing relevant information for calculations.
     - yr_idx: The index of the year for which the calculations are performed.
 
-    Returns:
+    Returns
     - new_g_mrj: The matrix <unit: t/cell> containing the updated GHG data after applying ecological grazing effects.
     """
 
@@ -605,11 +603,11 @@
     Applies the effects of using savanna burning to the GHG data
     for all relevant agr. land uses.
 
-    Parameters:
+    Parameters
     - data: The input data containing relevant information.
     - g_mrj: The savanna burning factor.
 
-    Returns:
+    Returns
     - sb_g_mrj: The GHG data <unit: t/cell> with the effects of savanna burning applied.
     """
     nlus = len(AG_MANAGEMENTS_TO_LAND_USES["Savanna Burning"])
@@ -632,11 +630,11 @@
     Applies the effects of using AgTech EI to the GHG data
     for all relevant agr. land uses.
 
-    Parameters:
+    Parameters
     - data: The input data containing the necessary information.
     - yr_idx: The index of the year to calculate the effects for.
 
-    Returns:
+    Returns
     - new_g_mrj: The matrix <unit: t/cell> containing the updated GHG data after applying the AgTech EI effects.
     """
     land_uses = AG_MANAGEMENTS_TO_LAND_USES['AgTech EI']
@@ -704,11 +702,11 @@
     Applies the effects of using Biochar to the GHG data
     for all relevant agr. land uses.
 
-    Parameters:
+    Parameters
     - data: The input data containing the necessary information.
     - yr_idx: The index of the year to calculate the effects for.
 
-    Returns:
+    Returns
     - new_g_mrj: The matrix <unit: t/cell> containing the updated GHG data after applying the Biochar effects.
     """
     land_uses = AG_MANAGEMENTS_TO_LAND_USES['Biochar']
@@ -802,7 +800,7 @@
         g_mrj: The g_mrj parameter.
         yr_idx: The year index.
 
-    Returns:
+    Returns
         A dictionary containing the GHG matrices <unit: t/cell> for different agricultural management practices.
         The keys of the dictionary represent the management practices, and the values are numpy arrays.
 
@@ -825,796 +823,4 @@
         'Biochar': biochar_ghg_impact,
         'Beef - HIR': beef_hir_ghg_impact,
         'Sheep - HIR': sheep_hir_ghg_impact,
-    }
-=======
-# Copyright 2025 Bryan, B.A., Williams, N., Archibald, C.L., de Haan, F., Wang, J., 
-# van Schoten, N., Hadjikakou, M., Sanson, J.,  Zyngier, R., Marcos-Martinez, R.,  
-# Navarro, J.,  Gao, L., Aghighi, H., Armstrong, T., Bohl, H., Jaffe, P., Khan, M.S., 
-# Moallemi, E.A., Nazari, A., Pan, X., Steyl, D., and Thiruvady, D.R.
-#
-# This file is part of LUTO2 - Version 2 of the Australian Land-Use Trade-Offs model
-#
-# LUTO2 is free software: you can redistribute it and/or modify it under the
-# terms of the GNU General Public License as published by the Free Software
-# Foundation, either version 3 of the License, or (at your option) any later
-# version.
-#
-# LUTO2 is distributed in the hope that it will be useful, but WITHOUT ANY
-# WARRANTY; without even the implied warranty of MERCHANTABILITY or FITNESS FOR
-# A PARTICULAR PURPOSE. See the GNU General Public License for more details.
-#
-# You should have received a copy of the GNU General Public License along with
-# LUTO2. If not, see <https://www.gnu.org/licenses/>.
-
-
-
-"""
-Pure functions to calculate greenhouse gas emissions by lm, lu.
-"""
-
-
-import itertools
-import numpy as np
-import pandas as pd
-import xarray as xr
-
-from luto.data import Data
-from luto.economics.agricultural.quantity import get_yield_pot
-import luto.tools as tools
-from luto.settings import AG_MANAGEMENTS, AG_MANAGEMENTS_TO_LAND_USES
-from luto.economics.agricultural.quantity import lvs_veg_types
-
-
-def get_ghg_crop(data: Data, lu, lm, yr_idx, aggregate):
-    """Return crop GHG emissions <unit: t/cell>  of `lu`+`lm` in `yr_idx` 
-    as (np array|pd.DataFrame) depending on aggregate (True|False).
-
-    Args:
-        data (object/module): Data object or module. Assumes fields like in `luto.data`.
-        lu (str): Land use (e.g. 'Winter cereals' or 'Beef - natural land').
-        lm (str): Land management (e.g. 'dry', 'irr').
-        yr_idx (int): Number of years from base year, counting from zero.
-        aggregate (bool): True -> return GHG emission as np.array, False -> return GHG emission as pd.DataFrame.
-
-    Returns
-        np.array or pd.DataFrame: Crop GHG emissions <unit: t/cell>  of `lu`+`lm` in `yr_idx`.
-
-    Crop GHG emissions include:
-        - 'CO2E_KG_HA_CHEM_APPL'
-        - 'CO2E_KG_HA_CROP_MGT'
-        - 'CO2E_KG_HA_CULTIV'
-        - 'CO2E_KG_HA_FERT_PROD'
-        - 'CO2E_KG_HA_HARVEST'
-        - 'CO2E_KG_HA_IRRIG'
-        - 'CO2E_KG_HA_PEST_PROD'
-        - 'CO2E_KG_HA_SOIL'
-        - 'CO2E_KG_HA_SOWING'
-    """
-    
-    # Process GHG_crop only if the land-use (lu) and land management (lm) combination exists (e.g., dryland Pears/Rice do not occur)
-    if lu in data.AGGHG_CROPS['CO2E_KG_HA_CHEM_APPL', lm].columns:
-
-        # Get the data column {ghg_rs: r -> each pixel,  s -> each GHG source}
-        ghg_rs = data.AGGHG_CROPS.loc[:, (slice(None), lm, lu)]
-
-        # Convert kg CO2e per ha to tonnes. 
-        ghg_rs /= 1000
-
-        # Convert tonnes CO2 per ha to tonnes CO2 per cell including resfactor
-        ghg_rs *= data.REAL_AREA[:, np.newaxis]
-
-        # Convert to MultiIndex with levels [source, lm, lu]
-        ghg_rs.columns = pd.MultiIndex.from_tuples([[col[0], lm, lu] for col in ghg_rs.columns])
-
-        # Reset the dataframe index
-        ghg_rs.reset_index(drop=True, inplace=True)
-
-        # Return greenhouse gas emissions by individual source or summed over all sources (default)
-        return ghg_rs if aggregate == False else ghg_rs.sum(axis=1).values
-
-
-
-def get_ghg_lvstk( data: Data  # Data object.
-                 , lu          # Land use.
-                 , lm          # Land management.
-                 , yr_idx      # Number of years post base-year ('YR_CAL_BASE').
-                 , aggregate): # GHG calculated as a total (for the solver) or by individual source (for writing outputs)
-    """Return livestock GHG emissions <unit: t/cell>  of `lu`+`lm` in `yr_idx`
-            as (np array|pd.DataFrame) depending on aggregate (True|False).
-
-    `data`: data object/module -- assumes fields like in `luto.data`.
-    `lu`: land use (e.g. 'Winter cereals' or 'Beef - natural land').
-    `lm`: land management (e.g. 'dry', 'irr').
-    `yr_idx`: number of years from base year, counting from zero.
-    `aggregate`: True -> return GHG emission as np.array 
-                 False -> return GHG emission as pd.DataFrame.
-    
-    Livestock GHG emissions include:    
-                  'CO2E_KG_HEAD_DUNG_URINE',
-                  'CO2E_KG_HEAD_ELEC',
-                  'CO2E_KG_HEAD_ENTERIC',
-                  'CO2E_KG_HEAD_FODDER',
-                  'CO2E_KG_HEAD_FUEL',
-                  'CO2E_KG_HEAD_IND_LEACH_RUNOFF',
-                  'CO2E_KG_HEAD_MANURE_MGT',
-                  'CO2E_KG_HEAD_SEED',
-    """
-    
-    lvstype, vegtype = lvs_veg_types(lu)
-
-    # Get the yield potential, i.e. the total number of livestock head per hectare.
-    yield_pot = get_yield_pot(data, lvstype, vegtype, lm, yr_idx)
-
-    # Get GHG emissions by source in kg CO2e per head of livestock. 
-    # Note: ghg_rs (r -> each cell, s -> each GHG source)
-    ghg_raw = data.AGGHG_LVSTK.loc[:, (lvstype, slice(None)) ]
-
-    # Get the names for each GHG source
-    ghg_name_s = [ i[1] for i in ghg_raw.columns ]
-
-    # Calculate the GHG emissions (kgCO2/head * head/ha = kgCO/ha)
-    ghg_rs = ghg_raw * yield_pot[:,np.newaxis]
-
-
-    # Add pasture irrigation emissions.
-    if lm == 'irr':
-        ghg_lvstk_irr = data.AGGHG_IRRPAST
-        ghg_lvstk_irr_cols = [i for i in ghg_lvstk_irr.columns if 'CO2E' in i]
-        
-        ghg_rs = pd.concat([ghg_rs, ghg_lvstk_irr[ghg_lvstk_irr_cols]], axis = 1)
-        ghg_name_s += ghg_lvstk_irr_cols
-        
-
-    # Convert to tonnes of CO2e per ha. 
-    ghg_rs = ghg_rs / 1000
-
-    # Convert to tonnes CO2e per cell including resfactor
-    ghg_rs *= data.REAL_AREA[:, np.newaxis]
-
-    # Convert to MultiIndex with levels [source, lm, lu]
-    ghg_rs = pd.DataFrame(ghg_rs)
-    ghg_rs.columns = pd.MultiIndex.from_tuples( [(ghg, lm, lu) for ghg in ghg_name_s ])
-
-    # Reset dataframe index
-    ghg_rs.reset_index(drop = True, inplace = True)
-    
-    # Return the full dataframe if Aggregate == False otherwise return the sum over all GHG sources
-    return ghg_rs if aggregate == False else ghg_rs.sum(axis = 1).values
-       
-
-
-def get_ghg(data: Data, lu, lm, yr_idx, aggregate):
-    """Return GHG emissions [tCO2e/cell] of `lu`+`lm` in `yr_idx` 
-    as (np array|pd.DataFrame) depending on aggregate (True|False).
-
-    Args:
-        data (object/module): Data object or module. Assumes fields like in `luto.data`.
-        lu (str): Land use (e.g. 'Winter cereals').
-        lm (str): Land management (e.g. 'dry', 'irr').
-        yr_idx (int): Number of years from base year, counting from zero.
-        aggregate (bool): True -> return GHG emission as np.array, False -> return GHG emission as pd.DataFrame.
-
-    Returns
-        np.array or pd.DataFrame: GHG emissions [tCO2e/cell] of `lu`+`lm` in `yr_idx`.
-
-    Raises:
-        KeyError: If land use `lu` is not found in `data.LANDUSES`.
-    """
-
-    # If it is a crop, it is known how to get GHG emissions.
-    if lu in data.LU_CROPS:
-        return get_ghg_crop(data, lu, lm, yr_idx, aggregate)
-    elif lu in data.LU_LVSTK:
-        return get_ghg_lvstk(data, lu, lm, yr_idx, aggregate)
-    elif lu in data.AGRICULTURAL_LANDUSES:
-        if aggregate:
-            return np.zeros(data.NCELLS)
-        else:
-            return pd.DataFrame({('CO2E_KG_HA_CHEM_APPL', lm, lu): np.zeros(data.NCELLS)})
-    else:
-        raise KeyError(f"Land use '{lu}' not found in data.LANDUSES")
-
-
-
-def get_ghg_matrix(data: Data, lm, yr_idx, aggregate):
-    """
-    Return g_rj matrix <unit: t/cell> per lu under `lm` in `yr_idx`.
-
-    Parameters
-    - data: The data object containing the necessary information.
-    - lm: The land use model.
-    - yr_idx: The index of the year.
-    - aggregate: A boolean indicating whether to aggregate the results or not.
-
-    Returns
-    - If `aggregate` is True, returns a numpy array of shape (NCELLS, len(data.AGRICULTURAL_LANDUSES)).
-    - If `aggregate` is False, returns a pandas DataFrame with columns corresponding to each agricultural land use.
-
-    """
-    if aggregate == True: 
-        g_rj = np.zeros((data.NCELLS, len(data.AGRICULTURAL_LANDUSES)))
-        for j, lu in enumerate(data.AGRICULTURAL_LANDUSES):
-            g_rj[:, j] = get_ghg(data, lu, lm, yr_idx, aggregate)
-            
-        # Make sure all NaNs are replaced by zeroes.
-        g_rj = np.nan_to_num(g_rj)
-    
-        return g_rj
-    
-    elif aggregate == False:     
-        return pd.concat([get_ghg(data, lu, lm, yr_idx, aggregate) 
-                          for lu in data.AGRICULTURAL_LANDUSES],axis=1)
-        
-
-
-def get_ghg_matrices(data: Data, yr_idx, aggregate=True):
-    """
-    Return g_mrj matrix <unit: t/cell> as 3D Numpy array.
-    
-    Parameters
-        data (object): The data object containing the necessary information.
-        yr_idx (int): The index of the year.
-        aggregate (bool, optional): Whether to aggregate the results. Defaults to True.
-    
-    Returns
-        numpy.ndarray or pandas.DataFrame: The GHG emissions matrix as a 3D Numpy array if aggregate is True,
-        or as a pandas DataFrame if aggregate is False.
-    """
-    
-    if aggregate == True:  
-        return np.stack(
-            tuple(
-                get_ghg_matrix(data, lm, yr_idx, aggregate)
-                for lm in data.LANDMANS
-            )
-        )
-    elif aggregate == False:   
-        return pd.concat([get_ghg_matrix(data, lu, yr_idx, aggregate) 
-                          for lu in data.LANDMANS], axis=1)
-
-
-
-def get_ghg_penalties_lvstck_natural_to_unall_natural(data: Data, lumap) -> np.ndarray:
-    """
-    Gets the one-off greenhouse gas penalties for transitioning livestock natural land to unallocated natural land.
-    
-    Parameters
-        data (object): The data object containing relevant information.
-        lumap (1D array): The lumap object containing land use mapping.
-
-    Returns
-        np.ndarray, <unit : t/cell>.
-    """
-    
-    ncells, n_ag_lus = data.REAL_AREA.shape[0], len(data.AGRICULTURAL_LANDUSES)
-    lvstk_natural_cells = tools.get_lvstk_natural_lu_cells(data, lumap)
-    penalties_lvstk_natural_to_unall_natural_rj = np.zeros((ncells, n_ag_lus), dtype=np.float32)
-    
-    penalties_lvstk_natural_to_unall_natural_r = (
-          data.GHG_PENALTY_LVSTK_NATURAL_TO_UNALL_NATURAL[lvstk_natural_cells]
-        * data.REAL_AREA[lvstk_natural_cells]
-    )
-    
-    for lu in [data.DESC2AGLU["Unallocated - natural land"]]:
-        penalties_lvstk_natural_to_unall_natural_rj[lvstk_natural_cells, lu] = penalties_lvstk_natural_to_unall_natural_r
-        
-    return np.stack([penalties_lvstk_natural_to_unall_natural_rj] * 2)
-
-
-
-
-def get_ghg_penalties_unall_natural_to_lvstk_natural(data: Data, lumap) -> np.ndarray:
-    """
-    Gets the one-off greenhouse gas penalties for transitioning unallocated natural land to livestock natural land.
-    
-    Parameters
-        data (object): The data object containing relevant information.
-        lumap (1D array): The lumap object containing land use mapping.
-
-    Returns
-        np.ndarray, <unit : t/cell>.
-    """
-    
-    ncells, n_ag_lus = data.REAL_AREA.shape[0], len(data.AGRICULTURAL_LANDUSES)
-    unall_natural_cells = tools.get_unallocated_natural_lu_cells(data, lumap)
-    penalties_unall_natural_to_lvstk_natural_rj = np.zeros((ncells, n_ag_lus), dtype=np.float32)
-    
-    penalties_unall_natural_to_lvstk_natural_r = (
-          data.GHG_PENALTY_UNALL_NATURAL_TO_LVSTK_NATURAL[unall_natural_cells]
-        * data.REAL_AREA[unall_natural_cells]
-    ) 
-    
-    for lu in data.LU_LVSTK_NATURAL:
-        penalties_unall_natural_to_lvstk_natural_rj[unall_natural_cells, lu] = penalties_unall_natural_to_lvstk_natural_r
-        
-    return np.stack([penalties_unall_natural_to_lvstk_natural_rj] * 2)
-
-
-def get_ghg_penalties_lvstk_natural_to_modified(data: Data, lumap) -> np.ndarray:
-    """
-    Gets the one-off greenhouse gas penalties for transitioning livestock natural land to modified land.
-    
-    Parameters
-        data (object): The data object containing relevant information.
-        lumap (1D array): The lumap object containing land use mapping.
-
-    Returns
-        np.ndarray, <unit : t/cell>.
-    """
-    
-    ncells, n_ag_lus = data.REAL_AREA.shape[0], len(data.AGRICULTURAL_LANDUSES)
-    lvstk_natural_cells = tools.get_lvstk_natural_lu_cells(data, lumap)
-    penalties_lvstk_natural_to_modified_rj = np.zeros((ncells, n_ag_lus), dtype=np.float32)
-    
-    penalties_lvstk_natural_to_modified_r = (
-          data.GHG_PENALTY_LVSTK_NATURAL_TO_MODIFIED[lvstk_natural_cells]
-        * data.REAL_AREA[lvstk_natural_cells]
-    )
-    
-    for lu in data.LU_MODIFIED_LAND:
-        penalties_lvstk_natural_to_modified_rj[lvstk_natural_cells, lu] = penalties_lvstk_natural_to_modified_r
-        
-    return np.stack([penalties_lvstk_natural_to_modified_rj] * 2)
-
-
-
-def get_ghg_penalties_unall_natural_to_modified(data: Data, lumap) -> np.ndarray:
-    """
-    Gets the one-off greenhouse gas penalties for transitioning unallocated natural land to modified land.
-
-    Parameters
-        data (object): The data object containing relevant information.
-        lumap (1D array): The lumap object containing land use mapping.
-
-    Returns
-        np.ndarray, <unit : t/cell>.
-    """
-    ncells, n_ag_lus = data.REAL_AREA.shape[0], len(data.AGRICULTURAL_LANDUSES)
-    unall_natural_cells = tools.get_unallocated_natural_lu_cells(data, lumap)
-    penalties_unall_natural_to_modified_rj = np.zeros((ncells, n_ag_lus), dtype=np.float32)
-
-    # Get GHG penalties from current land use to future land use
-    penalties_unall_natural_to_modified_r = (
-          data.GHG_PENALTY_UNALL_NATURAL_TO_MODIFIED[unall_natural_cells]
-        * data.REAL_AREA[unall_natural_cells]
-    )
-
-    # Assign the penalties to the transition matrices
-    for lu in data.LU_MODIFIED_LAND:
-        penalties_unall_natural_to_modified_rj[unall_natural_cells, lu] = penalties_unall_natural_to_modified_r
-
-    return np.stack([penalties_unall_natural_to_modified_rj] * 2)
-
-
-
-
-def get_ghg_penalties_lvstk_natural_to_modified(data: Data, lumap) -> np.ndarray:
-    """
-    Gets the one-off greenhouse gas penalties for transitioning livestock natural land to modified land.
-
-    Parameters
-        data (object): The data object containing relevant information.
-        lumap (1D array): The lumap object containing land use mapping.
-
-    Returns
-        penalties (np.ndarray) : <unit : t/cell>.
-    """
-    ncells, n_ag_lus = data.REAL_AREA.shape[0], len(data.AGRICULTURAL_LANDUSES)
-    lvstk_natural_cells = tools.get_lvstk_natural_lu_cells(data, lumap)
-    penalties_lvstk_natural_to_modified_rj = np.zeros((ncells, n_ag_lus), dtype=np.float32)
-
-    # Get GHG penalties from current land use to future land use
-    penalties_lvstk_natural_to_modified_r = (
-          data.GHG_PENALTY_LVSTK_NATURAL_TO_MODIFIED[lvstk_natural_cells]
-        * data.REAL_AREA[lvstk_natural_cells]
-    )
-    
-    # Assign the penalties to the transition matrices
-    for lu in data.LU_MODIFIED_LAND:
-        penalties_lvstk_natural_to_modified_rj[lvstk_natural_cells, lu] = penalties_lvstk_natural_to_modified_r
-
-    return np.stack([penalties_lvstk_natural_to_modified_rj] * 2)
-
-
-def get_ghg_transition_penalties(data: Data, lumap, separate=False) -> np.ndarray:
-    """
-    Get the one-off greenhouse gas penalties for transitioning between land uses.
-
-    Parameters
-      data (object): The data object containing relevant information.
-      lumap (np.ndarray): The lumap object containing land use mapping.
-      separate (bool): Whether to return the penalties for each transition separately.
-
-    Returns
-      greenhouse-gas-transition-penalties (np.ndarray): The greenhouse gas transition penalties.
-    """
-   
-    penalties_lvstck_natural_to_unall_natural = get_ghg_penalties_lvstck_natural_to_unall_natural(data, lumap) * 0 # TODO: BIARRI will implement new non-ag stratagies (destocked natural land) coverting this 
-    penalties_unall_natural_to_lvstck_natural = get_ghg_penalties_unall_natural_to_lvstk_natural(data, lumap)
-    penalties_lvstck_natural_to_modified = get_ghg_penalties_lvstk_natural_to_modified(data, lumap)
-    penalties_unall_natural_to_modified = get_ghg_penalties_unall_natural_to_modified(data, lumap)
-    
-    if separate:
-        ghg_trainsition_penalties = {
-            'Livestock natural to unallocated natural': penalties_lvstck_natural_to_unall_natural,
-            'Unallocated natural to livestock natural': penalties_unall_natural_to_lvstck_natural,
-            'Livestock natural to modified': penalties_lvstck_natural_to_modified,
-            'Unallocated natural to modified': penalties_unall_natural_to_modified
-        }
-
-    else:
-        ghg_trainsition_penalties = penalties_lvstck_natural_to_unall_natural \
-            + penalties_unall_natural_to_lvstck_natural \
-            + penalties_lvstck_natural_to_modified \
-            + penalties_unall_natural_to_modified \
-    
-    return ghg_trainsition_penalties
-    
-    
-    
-def get_ghg_limits(data: Data, target):
-    """
-    Return greenhouse gas emissions limits in tonnes CO2e from year target.
-
-    Parameters
-    - data: The data containing greenhouse gas emissions targets.
-    - target: The target year for which the emissions limit is requested.
-
-    Returns
-    - The greenhouse gas emissions limit in tonnes CO2e for the specified target year.
-    """
-    return data.GHG_TARGETS[target]
-
-
-
-
-def get_asparagopsis_effect_g_mrj(data, yr_idx):
-    """
-    Applies the effects of using asparagopsis to the GHG data
-    for all relevant agricultural land uses.
-
-    Parameters
-    - data: The input data containing GHG and land use information.
-    - yr_idx: The index of the year to calculate the effects for.
-
-    Returns
-    - new_g_mrj: The matrix <unit: t/cell> containing the updated GHG data with the effects of using asparagopsis.
-
-    Note: This function relies on other helper functions such as lvs_veg_types and get_yield_pot to calculate
-    the reduction amount for each land use and management type.
-    """
-    land_uses = AG_MANAGEMENTS_TO_LAND_USES["Asparagopsis taxiformis"]
-    yr_cal = data.YR_CAL_BASE + yr_idx
-
-    # Set up the effects matrix
-    new_g_mrj = np.zeros((data.NLMS, data.NCELLS, len(land_uses))).astype(np.float32)
-
-    if not AG_MANAGEMENTS['Asparagopsis taxiformis']:
-        return new_g_mrj
-
-    # Update values in the new matrix, taking into account the CH4 reduction of asparagopsis
-    for lu_idx, lu in enumerate(land_uses):
-        ch4_reduction_perc = 1 - data.ASPARAGOPSIS_DATA[lu].loc[yr_cal, "CO2E_KG_HEAD_ENTERIC"]
-
-        if ch4_reduction_perc != 0:
-            for lm in data.LANDMANS:
-                m = 0 if lm == 'irr' else 1
-                # Subtract enteric fermentation emissions multiplied by reduction multiplier
-                lvstype, vegtype = lvs_veg_types(lu)
-
-                yield_pot = get_yield_pot(data, lvstype, vegtype, lm, yr_idx)
-
-                reduction_amnt = (
-                    data.AGGHG_LVSTK[lvstype, "CO2E_KG_HEAD_ENTERIC"].to_numpy()
-                    * yield_pot
-                    * ch4_reduction_perc
-                    / 1000            # convert to tonnes
-                    * data.REAL_AREA  # adjust for resfactor
-                )
-                new_g_mrj[m, :, lu_idx] = -reduction_amnt
-
-    return new_g_mrj
-
-
-def get_precision_agriculture_effect_g_mrj(data: Data, yr_idx):
-    """
-    Applies the effects of using precision agriculture to the GHG data
-    for all relevant agr. land uses.
-
-    Parameters
-    - data: The input data containing the necessary information.
-    - yr_idx: The index of the year to calculate the effects for.
-
-    Returns
-    - new_g_mrj: The matrix <unit: t/cell> containing the updated GHG data after applying the effects of precision agriculture.
-    """
-
-    land_uses = AG_MANAGEMENTS_TO_LAND_USES['Precision Agriculture']
-    yr_cal = data.YR_CAL_BASE + yr_idx
-
-    # Set up the effects matrix
-    new_g_mrj = np.zeros((data.NLMS, data.NCELLS, len(land_uses))).astype(np.float32)
-
-    if not AG_MANAGEMENTS['Precision Agriculture']:
-        return new_g_mrj
-
-    # Update values in the new matrix
-    for lu_idx, lu in enumerate(land_uses):
-        lu_data = data.PRECISION_AGRICULTURE_DATA[lu]
-
-        for lm in data.LANDMANS:
-            m = 0 if lm == 'dry' else 1
-            for co2e_type in [
-                'CO2E_KG_HA_CHEM_APPL',
-                'CO2E_KG_HA_CROP_MGT',
-                'CO2E_KG_HA_PEST_PROD',
-                'CO2E_KG_HA_SOIL'
-            ]:
-                # Check if land-use/land management combination exists (e.g., dryland Pears/Rice do not occur), if not use zeros
-                if lu not in data.AGGHG_CROPS[data.AGGHG_CROPS.columns[0][0], lm].columns:
-                    continue
-
-                reduction_perc = 1 - lu_data.loc[yr_cal, co2e_type]
-
-                if reduction_perc != 0:
-                    reduction_amnt = (
-                        np.nan_to_num(data.AGGHG_CROPS[co2e_type, lm, lu].to_numpy().copy(), 0)
-                        * reduction_perc
-                        / 1000            # convert to tonnes
-                        * data.REAL_AREA  # adjust for resfactor
-                    )
-                    new_g_mrj[m, :, lu_idx] -= reduction_amnt
-
-    if np.isnan(new_g_mrj).any():
-        raise ValueError("Error in data: NaNs detected in agricultural management options' GHG effect matrix.")
-
-    return new_g_mrj
-
-
-def get_ecological_grazing_effect_g_mrj(data: Data, yr_idx):
-    """
-    Applies the effects of using ecological grazing to the GHG data
-    for all relevant agricultural land uses.
-
-    Parameters
-    - data: The input data containing relevant information for calculations.
-    - yr_idx: The index of the year for which the calculations are performed.
-
-    Returns
-    - new_g_mrj: The matrix <unit: t/cell> containing the updated GHG data after applying ecological grazing effects.
-    """
-
-    land_uses = AG_MANAGEMENTS_TO_LAND_USES['Ecological Grazing']
-    yr_cal = data.YR_CAL_BASE + yr_idx
-
-    # Set up the effects matrix
-    new_g_mrj = np.zeros((data.NLMS, data.NCELLS, len(land_uses))).astype(np.float32)
-
-    if not AG_MANAGEMENTS['Ecological Grazing']:
-        return new_g_mrj
-
-    # Update values in the new matrix
-    for lu_idx, lu in enumerate(land_uses):
-        lu_data = data.ECOLOGICAL_GRAZING_DATA[lu]
-
-        for lm in data.LANDMANS:
-            m = 0 if lm == 'dry' else 1
-            # Subtract leach runoff carbon benefit
-            leach_reduction_perc = 1 - lu_data.loc[yr_cal, 'CO2E_KG_HEAD_IND_LEACH_RUNOFF']
-            if leach_reduction_perc != 0:
-                lvstype, vegtype = lvs_veg_types(lu)
-                yield_pot = get_yield_pot(data, lvstype, vegtype, lm, yr_idx)
-
-                leach_reduction_amnt = (
-                    data.AGGHG_LVSTK[lvstype, 'CO2E_KG_HEAD_IND_LEACH_RUNOFF'].to_numpy()
-                    * yield_pot       # convert to HAs
-                    * leach_reduction_perc
-                    / 1000            # convert to tonnes
-                    * data.REAL_AREA  # adjust for resfactor
-                )
-                new_g_mrj[m, :, lu_idx] -= leach_reduction_amnt
-
-            # Subtract soil carbon benefit
-            soil_multiplier = lu_data.loc[yr_cal, 'IMPACTS_soil_carbon'] - 1
-            if soil_multiplier != 0:
-                soil_reduction_amnt = (
-                    data.SOIL_CARBON_AVG_T_CO2_HA
-                    * soil_multiplier
-                    * data.REAL_AREA  # adjust for resfactor
-                )
-                new_g_mrj[m, :, lu_idx] -= soil_reduction_amnt
-
-    return new_g_mrj
-
-
-def get_savanna_burning_effect_g_mrj(data):
-    """
-    Applies the effects of using savanna burning to the GHG data
-    for all relevant agr. land uses.
-
-    Parameters
-    - data: The input data containing relevant information.
-    - g_mrj: The savanna burning factor.
-
-    Returns
-    - sb_g_mrj: The GHG data <unit: t/cell> with the effects of savanna burning applied.
-    """
-    nlus = len(AG_MANAGEMENTS_TO_LAND_USES["Savanna Burning"])
-    sb_g_mrj = np.zeros((data.NLMS, data.NCELLS, nlus)).astype(np.float32)
-
-    if not AG_MANAGEMENTS['Savanna Burning']:
-        return sb_g_mrj
-
-    for m, j in itertools.product(range(data.NLMS), range(nlus)):
-        # sb_g_mrj[m, :, j] = -data.SAVBURN_TOTAL_TCO2E_HA * data.REAL_AREA
-        sb_g_mrj[m, :, j] = np.where( data.SAVBURN_ELIGIBLE, 
-                                     -data.SAVBURN_TOTAL_TCO2E_HA * data.REAL_AREA, 
-                                      0
-                                    )
-    return sb_g_mrj
-
-
-def get_agtech_ei_effect_g_mrj(data, yr_idx):
-    """
-    Applies the effects of using AgTech EI to the GHG data
-    for all relevant agr. land uses.
-
-    Parameters
-    - data: The input data containing the necessary information.
-    - yr_idx: The index of the year to calculate the effects for.
-
-    Returns
-    - new_g_mrj: The matrix <unit: t/cell> containing the updated GHG data after applying the AgTech EI effects.
-    """
-    land_uses = AG_MANAGEMENTS_TO_LAND_USES['AgTech EI']
-    yr_cal = data.YR_CAL_BASE + yr_idx
-
-    # Set up the effects matrix
-    new_g_mrj = np.zeros((data.NLMS, data.NCELLS, len(land_uses))).astype(np.float32)
-
-    if not AG_MANAGEMENTS['AgTech EI']:
-        return new_g_mrj
-
-    # Update values in the new matrix
-    for lu_idx, lu in enumerate(land_uses):
-        lu_data = data.AGTECH_EI_DATA[lu]
-
-        for lm in data.LANDMANS:
-            m = 0 if lm == 'dry' else 1
-            for co2e_type in [
-                'CO2E_KG_HA_CHEM_APPL',
-                'CO2E_KG_HA_CROP_MGT',
-                'CO2E_KG_HA_PEST_PROD',
-                'CO2E_KG_HA_SOIL'
-            ]:    
-                # Check if land-use/land management combination exists (e.g., dryland Pears/Rice do not occur), if not use zeros
-                if lu not in data.AGGHG_CROPS[data.AGGHG_CROPS.columns[0][0], lm].columns:
-                    continue
-
-                reduction_perc = 1 - lu_data.loc[yr_cal, co2e_type]
-
-                if reduction_perc != 0:
-                    reduction_amnt = (
-                        np.nan_to_num(data.AGGHG_CROPS[co2e_type, lm, lu].to_numpy().copy(), 0) 
-                        * reduction_perc
-                        / 1000            # convert to tonnes
-                        * data.REAL_AREA  # adjust for resfactor
-                    )
-                    new_g_mrj[m, :, lu_idx] -= reduction_amnt
-
-            # Subtract extra 'CO2e_KG_HA_IRRIG' carbon for irrigated land uses
-            if m == 1:
-                if lu not in data.AGGHG_CROPS[data.AGGHG_CROPS.columns[0][0], lm].columns:
-                    continue
-
-                # Columns names for irrig. CO2e are inconsistent across sheets
-                irrig_co2e_col = 'CO2e_KG_HA_IRRIG'
-                if 'CO2E_KG_HA_IRRIG' in lu_data.columns:
-                    irrig_co2e_col = 'CO2E_KG_HA_IRRIG'
-
-                reduction_perc = 1 - lu_data.loc[yr_cal, irrig_co2e_col]
-
-                if reduction_perc != 0:
-                    reduction_amnt = (
-                        np.nan_to_num(data.AGGHG_CROPS['CO2E_KG_HA_IRRIG', lm, lu].copy().to_numpy(), 0) 
-                        * reduction_perc
-                        / 1000            # convert to tonnes
-                        * data.REAL_AREA  # adjust for resfactor
-                    )
-                    new_g_mrj[m, :, lu_idx] -= reduction_amnt
-
-    return new_g_mrj
-
-
-def get_biochar_effect_g_mrj(data, yr_idx):
-    """
-    Applies the effects of using Biochar to the GHG data
-    for all relevant agr. land uses.
-
-    Parameters
-    - data: The input data containing the necessary information.
-    - yr_idx: The index of the year to calculate the effects for.
-
-    Returns
-    - new_g_mrj: The matrix <unit: t/cell> containing the updated GHG data after applying the Biochar effects.
-    """
-    land_uses = AG_MANAGEMENTS_TO_LAND_USES['Biochar']
-    yr_cal = data.YR_CAL_BASE + yr_idx
-
-    # Set up the effects matrix
-    new_g_mrj = np.zeros((data.NLMS, data.NCELLS, len(land_uses))).astype(np.float32)
-
-    if not AG_MANAGEMENTS['Biochar']:
-        return new_g_mrj
-
-    # Update values in the new matrix
-    for lu_idx, lu in enumerate(land_uses):
-        lu_data = data.BIOCHAR_DATA[lu]
-
-        for lm in data.LANDMANS:
-            m = 0 if lm == 'dry' else 1
-            for co2e_type in [
-                'CO2E_KG_HA_CROP_MGT',
-                'CO2E_KG_HA_SOIL',  # TODO: the column in the data refers to CO2E_KG_HA_SOIL_N_SURP
-            ]:
-                # Check if land-use/land management combination exists (e.g., dryland Pears/Rice do not occur), if not use zeros
-                if lu not in data.AGGHG_CROPS[data.AGGHG_CROPS.columns[0][0], lm].columns:
-                    continue
-                
-                if co2e_type == 'CO2E_KG_HA_SOIL':
-                    reduction_perc = 1 - lu_data.loc[yr_cal, 'CO2E_KG_HA_SOIL_N_SURP']
-                else:
-                    reduction_perc = 1 - lu_data.loc[yr_cal, co2e_type]
-
-                if reduction_perc != 0:
-                    reduction_amnt = (
-                        np.nan_to_num(data.AGGHG_CROPS[co2e_type, lm, lu].to_numpy().copy(), 0) 
-                        * reduction_perc
-                        / 1000            # convert to tonnes
-                        * data.REAL_AREA  # adjust for resfactor
-                    )
-                    new_g_mrj[m, :, lu_idx] -= reduction_amnt
-
-            # Subtract soil carbon benefit
-            soil_multiplier = lu_data.loc[yr_cal, 'IMPACTS_soil_carbon'] - 1
-            if soil_multiplier != 0:
-                soil_reduction_amnt = (
-                    data.SOIL_CARBON_AVG_T_CO2_HA
-                    * soil_multiplier
-                    * data.REAL_AREA  # adjust for resfactor
-                )
-                new_g_mrj[m, :, lu_idx] -= soil_reduction_amnt
-
-    return new_g_mrj
-
-
-def get_agricultural_management_ghg_matrices(data: Data, g_mrj, yr_idx) -> dict[str, np.ndarray]:
-    """
-    Calculate the greenhouse gas (GHG) matrices for different agricultural management practices.
-
-    Args:
-        data: The input data for the calculations.
-        g_mrj: The g_mrj parameter.
-        yr_idx: The year index.
-
-    Returns
-        A dictionary containing the GHG matrices <unit: t/cell> for different agricultural management practices.
-        The keys of the dictionary represent the management practices, and the values are numpy arrays.
-
-    """
-    asparagopsis_data = get_asparagopsis_effect_g_mrj(data, yr_idx) if AG_MANAGEMENTS['Asparagopsis taxiformis'] else 0
-    precision_agriculture_data = get_precision_agriculture_effect_g_mrj(data, yr_idx) if AG_MANAGEMENTS['Precision Agriculture'] else 0
-    eco_grazing_data = get_ecological_grazing_effect_g_mrj(data, yr_idx) if AG_MANAGEMENTS['Ecological Grazing'] else 0
-    sav_burning_ghg_impact = get_savanna_burning_effect_g_mrj(data) if AG_MANAGEMENTS['Savanna Burning'] else 0
-    agtech_ei_ghg_impact = get_agtech_ei_effect_g_mrj(data, yr_idx) if AG_MANAGEMENTS['AgTech EI'] else 0
-    biochar_ghg_impact = get_biochar_effect_g_mrj(data, yr_idx) if AG_MANAGEMENTS['Biochar'] else 0
-
-    return {
-        'Asparagopsis taxiformis': asparagopsis_data,
-        'Precision Agriculture': precision_agriculture_data,
-        'Ecological Grazing': eco_grazing_data,
-        'Savanna Burning': sav_burning_ghg_impact,
-        'AgTech EI': agtech_ei_ghg_impact,
-        'Biochar': biochar_ghg_impact,
-    }
->>>>>>> 27fb1750
+    }