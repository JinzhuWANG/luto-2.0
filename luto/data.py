# Copyright 2025 Bryan, B.A., Williams, N., Archibald, C.L., de Haan, F., Wang, J., 
# van Schoten, N., Hadjikakou, M., Sanson, J.,  Zyngier, R., Marcos-Martinez, R.,  
# Navarro, J.,  Gao, L., Aghighi, H., Armstrong, T., Bohl, H., Jaffe, P., Khan, M.S., 
# Moallemi, E.A., Nazari, A., Pan, X., Steyl, D., and Thiruvady, D.R.
#
# This file is part of LUTO2 - Version 2 of the Australian Land-Use Trade-Offs model
#
# LUTO2 is free software: you can redistribute it and/or modify it under the
# terms of the GNU General Public License as published by the Free Software
# Foundation, either version 3 of the License, or (at your option) any later
# version.
#
# LUTO2 is distributed in the hope that it will be useful, but WITHOUT ANY
# WARRANTY; without even the implied warranty of MERCHANTABILITY or FITNESS FOR
# A PARTICULAR PURPOSE. See the GNU General Public License for more details.
#
# You should have received a copy of the GNU General Public License along with
# LUTO2. If not, see <https://www.gnu.org/licenses/>.




import os
import h5py
import xarray as xr
import numpy as np
import pandas as pd
import rasterio
import rasterio.features
import geopandas as gpd

import luto.settings as settings
import luto.economics.agricultural.quantity as ag_quantity
import luto.economics.non_agricultural.quantity as non_ag_quantity

from joblib import Parallel, delayed
from itertools import product
from collections import defaultdict

from dataclasses import dataclass
from typing import Any, Literal, Optional
from affine import Affine
from scipy.interpolate import interp1d
from luto.ag_managements import AG_MANAGEMENTS_TO_LAND_USES
from luto.tools.spatializers import upsample_array
from luto.settings import (
    INPUT_DIR, 
    NO_GO_VECTORS, 
    NVIS_CLASS_DETAIL , 
    NVIS_SPATIAL_DETAIL, 
    OUTPUT_DIR, 
    REGIONAL_ADOPTION_ZONE, 
    GBF2_PRIORITY_CRITICAL_AREA_PERCENTAGE)



def dict2matrix(d, fromlist, tolist):
    """Return 0-1 matrix mapping 'from-vectors' to 'to-vectors' using dict d."""
    A = np.zeros((len(tolist), len(fromlist)), dtype=np.int8)
    for j, jstr in enumerate(fromlist):
        for istr in d[jstr]:
            i = tolist.index(istr)
            A[i, j] = True
    return A


def get_base_am_vars(ncells, ncms, n_ag_lus):
    """
    Get the 2010 agricultural management option vars.
    It is assumed that no agricultural management options were used in 2010,
    so get zero arrays in the correct format.
    """
    am_vars = {}
    for am in AG_MANAGEMENTS_TO_LAND_USES:
        am_vars[am] = np.zeros((ncms, ncells, n_ag_lus))

    return am_vars


def lumap2ag_l_mrj(lumap, lmmap):
    """
    Return land-use maps in decision-variable (X_mrj) format.
    Where 'm' is land mgt, 'r' is cell, and 'j' is agricultural land-use.

    Cells used for non-agricultural land uses will have value 0 for all agricultural
    land uses, i.e. all r.
    """
    # Set up a container array of shape m, r, j.
    x_mrj = np.zeros((2, lumap.shape[0], 28), dtype=bool)   # TODO - remove 2

    # Populate the 3D land-use, land mgt mask.
    for j in range(28):
        # One boolean map for each land use.
        jmap = np.where(lumap == j, True, False).astype(bool)
        # Keep only dryland version.
        x_mrj[0, :, j] = np.where(lmmap == False, jmap, False)
        # Keep only irrigated version.
        x_mrj[1, :, j] = np.where(lmmap == True, jmap, False)

    return x_mrj.astype(bool)


def lumap2non_ag_l_mk(lumap, num_non_ag_land_uses: int):
    """
    Convert the land-use map to a decision variable X_rk, where 'r' indexes cell and
    'k' indexes non-agricultural land use.

    Cells used for agricultural purposes have value 0 for all k.
    """
    base_code = settings.NON_AGRICULTURAL_LU_BASE_CODE
    non_ag_lu_codes = list(range(base_code, base_code + num_non_ag_land_uses))

    # Set up a container array of shape r, k.
    x_rk = np.zeros((lumap.shape[0], num_non_ag_land_uses), dtype=bool)

    for i,k in enumerate(non_ag_lu_codes):
        kmap = np.where(lumap == k, True, False)
        x_rk[:, i] = kmap

    return x_rk.astype(bool)


@dataclass
class Data:
    """
    Contains all data required for the LUTO model to run. Loads all data upon initialisation.
    """

    def __init__(self, timestamp: str) -> None:
        """
        Sets up output containers (lumaps, lmmaps, etc) and loads all LUTO data, adjusted
        for resfactor.
        """
        # Path for write module - overwrite when provided with a base and target year
        self.path = None
        self.path_begin_end_compare = None
        # Timestamp of simulation to which this object belongs - will be updated each time a simulation
        # is run using this Data object.
        self.timestamp_sim = timestamp

        # Setup output containers
        self.lumaps = {}
        self.lmmaps = {}
        self.ammaps = {}
        self.ag_dvars = {}
        self.non_ag_dvars = {}
        self.ag_man_dvars = {}
        self.prod_data = {}
        self.obj_vals = {}

        print('')
        print('Beginning data initialisation...')

        self.YR_CAL_BASE = 2010  # The base year, i.e. where year index yr_idx == 0.

        ###############################################################
        # Masking and spatial coarse graining.
        ###############################################################
        print("\tSetting up masking and spatial course graining data...", flush=True)

        # Set resfactor multiplier
        self.RESMULT = settings.RESFACTOR ** 2

        # Set the nodata and non-ag code
        self.NODATA = -9999
        self.MASK_LU_CODE = -1

        # Load LUMAP without resfactor
        self.LUMAP_NO_RESFACTOR = pd.read_hdf(os.path.join(INPUT_DIR, "lumap.h5")).to_numpy().astype(np.int8)   # 1D (ij flattend),  0-27 for land uses; -1 for non-agricultural land uses; All cells in Australia (land only)

        # NLUM mask.
        with rasterio.open(os.path.join(INPUT_DIR, "NLUM_2010-11_mask.tif")) as rst:
            self.NLUM_MASK = rst.read(1).astype(np.int8)                                                        # 2D map,  0 for ocean, 1 for land
            self.LUMAP_2D = np.full_like(self.NLUM_MASK, self.NODATA, dtype=np.int16)                           # 2D map,  full of nodata (-9999)
            np.place(self.LUMAP_2D, self.NLUM_MASK == 1, self.LUMAP_NO_RESFACTOR)                               # 2D map,  -9999 for ocean; -1 for desert, urban, water, etc; 0-27 for land uses
            self.GEO_META_FULLRES = rst.meta                                                                    # dict,  key-value pairs of geospatial metadata for the full resolution land-use map
            self.GEO_META_FULLRES['dtype'] = 'float32'                                                          # Set the data type to float32
            self.GEO_META_FULLRES['nodata'] = self.NODATA                                                       # Set the nodata value to -9999

        # Mask out non-agricultural, non-environmental plantings land (i.e., -1) from lumap (True means included cells. Boolean dtype.)
        self.LUMASK = self.LUMAP_NO_RESFACTOR != self.MASK_LU_CODE                                              # 1D (ij flattend);  `True` for land uses; `False` for desert, urban, water, etc

        # Get the lon/lat coordinates.
        self.COORD_LON_LAT = self.get_coord(np.nonzero(self.NLUM_MASK), self.GEO_META_FULLRES['transform'])     # 2D array([lon, ...], [lat, ...]);  lon/lat coordinates for each cell in Australia (land only)

        # Return combined land-use and resfactor mask
        if settings.RESFACTOR > 1:

            # Create settings.RESFACTOR mask for spatial coarse-graining.
            rf_mask = self.NLUM_MASK.copy()
            nonzeroes = np.nonzero(rf_mask)
            rf_mask[int(settings.RESFACTOR/2)::settings.RESFACTOR, int(settings.RESFACTOR/2)::settings.RESFACTOR] = 0
            resmask = np.where(rf_mask[nonzeroes] == 0, True, False)

            # Superimpose resfactor mask upon land-use map mask (Boolean).
            self.MASK = self.LUMASK * resmask

            # Get the resfactored 2D lumap and x/y coordinates.
            self.LUMAP_2D_RESFACTORED = self.LUMAP_2D[int(settings.RESFACTOR/2)::settings.RESFACTOR, int(settings.RESFACTOR/2)::settings.RESFACTOR]

            # Get the resfactored lon/lat coordinates.
            self.COORD_LON_LAT = self.COORD_LON_LAT[0][self.MASK], self.COORD_LON_LAT[1][self.MASK]

            # Update the geospatial metadata.
            self.GEO_META = self.update_geo_meta()


        elif settings.RESFACTOR == 1:
            self.MASK = self.LUMASK
            self.GEO_META = self.GEO_META_FULLRES

        else:
            raise KeyError("Resfactor setting invalid")


        ###############################################################
        # Load agricultural crop and livestock data.
        ###############################################################
        print("\tLoading agricultural crop and livestock data...", flush=True)
        self.AGEC_CROPS = pd.read_hdf(os.path.join(INPUT_DIR, "agec_crops.h5"), where=self.MASK)
        self.AGEC_LVSTK = pd.read_hdf(os.path.join(INPUT_DIR, "agec_lvstk.h5"), where=self.MASK)
        
        # Price multipliers for livestock and crops over the years.
        self.CROP_PRICE_MULTIPLIERS = pd.read_excel(os.path.join(INPUT_DIR, "ag_price_multipliers.xlsx"), sheet_name="AGEC_CROPS", index_col="Year")
        self.LVSTK_PRICE_MULTIPLIERS = pd.read_excel(os.path.join(INPUT_DIR, "ag_price_multipliers.xlsx"), sheet_name="AGEC_LVSTK", index_col="Year")



        ###############################################################
        # Set up lists of land-uses, commodities etc.
        ###############################################################
        print("\tSetting up lists of land uses, commodities, etc...", flush=True)

        # Read in lexicographically ordered list of land-uses.
        self.AGRICULTURAL_LANDUSES = pd.read_csv((os.path.join(INPUT_DIR, 'ag_landuses.csv')), header = None)[0].to_list()
        self.NON_AGRICULTURAL_LANDUSES = list(settings.NON_AG_LAND_USES.keys())

        self.NONAGLU2DESC = dict(zip(range(settings.NON_AGRICULTURAL_LU_BASE_CODE,
                                    settings.NON_AGRICULTURAL_LU_BASE_CODE + len(self.NON_AGRICULTURAL_LANDUSES)),
                            self.NON_AGRICULTURAL_LANDUSES))

        self.DESC2NONAGLU = {value: key for key, value in self.NONAGLU2DESC.items()}

        # Get number of land-uses
        self.N_AG_LUS = len(self.AGRICULTURAL_LANDUSES)
        self.N_NON_AG_LUS = len(self.NON_AGRICULTURAL_LANDUSES)

        # Construct land-use index dictionary (distinct from LU_IDs!)
        self.AGLU2DESC = {i: lu for i, lu in enumerate(self.AGRICULTURAL_LANDUSES)}
        self.DESC2AGLU = {value: key for key, value in self.AGLU2DESC.items()}
        self.AGLU2DESC[-1] = 'Non-agricultural land'

        # Some useful sub-sets of the land uses.
        self.LU_CROPS = [ lu for lu in self.AGRICULTURAL_LANDUSES if 'Beef' not in lu
                                                                  and 'Sheep' not in lu
                                                                  and 'Dairy' not in lu
                                                                  and 'Unallocated' not in lu
                                                                  and 'Non-agricultural' not in lu ]
        self.LU_LVSTK = [ lu for lu in self.AGRICULTURAL_LANDUSES if 'Beef' in lu
                                                        or 'Sheep' in lu
                                                        or 'Dairy' in lu ]
        self.LU_UNALL = [ lu for lu in self.AGRICULTURAL_LANDUSES if 'Unallocated' in lu ]
        self.LU_NATURAL = [
            self.DESC2AGLU["Beef - natural land"],
            self.DESC2AGLU["Dairy - natural land"],
            self.DESC2AGLU["Sheep - natural land"],
            self.DESC2AGLU["Unallocated - natural land"],
        ]
        self.LU_LVSTK_NATURAL = [lu for lu in self.LU_NATURAL if self.AGLU2DESC[lu] != 'Unallocated - natural land']
        self.LU_MODIFIED_LAND = [self.DESC2AGLU[lu] for lu in self.AGRICULTURAL_LANDUSES if self.DESC2AGLU[lu] not in self.LU_NATURAL]
        
        self.LU_CROPS_INDICES = [self.AGRICULTURAL_LANDUSES.index(lu) for lu in self.AGRICULTURAL_LANDUSES if lu in self.LU_CROPS]
        self.LU_LVSTK_INDICES = [self.AGRICULTURAL_LANDUSES.index(lu) for lu in self.AGRICULTURAL_LANDUSES if lu in self.LU_LVSTK]
        self.LU_UNALL_INDICES = [self.AGRICULTURAL_LANDUSES.index(lu) for lu in self.AGRICULTURAL_LANDUSES if lu in self.LU_UNALL]

        self.NON_AG_LU_NATURAL = [
            self.DESC2NONAGLU["Environmental Plantings"],
            self.DESC2NONAGLU["Riparian Plantings"],
            self.DESC2NONAGLU["Sheep Agroforestry"],
            self.DESC2NONAGLU["Beef Agroforestry"],
            self.DESC2NONAGLU["Carbon Plantings (Block)"],
            self.DESC2NONAGLU["Sheep Carbon Plantings (Belt)"],
            self.DESC2NONAGLU["Beef Carbon Plantings (Belt)"],
            self.DESC2NONAGLU["BECCS"],
        ]

        # Define which land uses correspond to deep/shallow rooted water yield.
        self.LU_SHALLOW_ROOTED = [
            self.DESC2AGLU["Hay"], self.DESC2AGLU["Summer cereals"], self.DESC2AGLU["Summer legumes"],
            self.DESC2AGLU["Summer oilseeds"], self.DESC2AGLU["Winter cereals"], self.DESC2AGLU["Winter legumes"],
            self.DESC2AGLU["Winter oilseeds"], self.DESC2AGLU["Cotton"], self.DESC2AGLU["Other non-cereal crops"],
            self.DESC2AGLU["Rice"], self.DESC2AGLU["Vegetables"], self.DESC2AGLU["Dairy - modified land"],
            self.DESC2AGLU["Beef - modified land"], self.DESC2AGLU["Sheep - modified land"],
            self.DESC2AGLU["Unallocated - modified land"],
        ]
        self.LU_DEEP_ROOTED = [
            self.DESC2AGLU["Apples"], self.DESC2AGLU["Citrus"], self.DESC2AGLU["Grapes"], self.DESC2AGLU["Nuts"],
            self.DESC2AGLU["Pears"], self.DESC2AGLU["Plantation fruit"], self.DESC2AGLU["Stone fruit"],
            self.DESC2AGLU["Sugar"], self.DESC2AGLU["Tropical stone fruit"],
        ]

        # Derive land management types from AGEC.
        self.LANDMANS = {t[1] for t in self.AGEC_CROPS.columns}  # Set comp., unique entries.
        self.LANDMANS = list(self.LANDMANS)  # Turn into list.
        self.LANDMANS.sort()  # Ensure lexicographic order.

        # Get number of land management types
        self.NLMS = len(self.LANDMANS)

        # List of products. Everything upper case to avoid mistakes.
        self.PR_CROPS = [s.upper() for s in self.LU_CROPS]
        self.PR_LVSTK = [ s.upper() + ' ' + p
                          for s in self.LU_LVSTK if 'DAIRY' not in s.upper()
                          for p in ['LEXP', 'MEAT'] ]
        self.PR_LVSTK += [s.upper() for s in self.LU_LVSTK if 'DAIRY' in s.upper()]
        self.PR_LVSTK += [s.upper() + ' WOOL' for s in self.LU_LVSTK if 'SHEEP' in s.upper()]
        self.PRODUCTS = self.PR_CROPS + self.PR_LVSTK
        self.PRODUCTS.sort() # Ensure lexicographic order.

        # Get number of products
        self.NPRS = len(self.PRODUCTS)

        # Some land-uses map to multiple products -- a dict and matrix to capture this.
        # Crops land-uses and crop products are one-one. Livestock is more complicated.
        self.LU2PR_DICT = {key: [key.upper()] if key in self.LU_CROPS else [] for key in self.AGRICULTURAL_LANDUSES}
        for lu in self.LU_LVSTK:
            for PR in self.PR_LVSTK:
                if lu.upper() in PR:
                    self.LU2PR_DICT[lu] = self.LU2PR_DICT[lu] + [PR]

        # A reverse dictionary for convenience.
        self.PR2LU_DICT = {pr: key for key, val in self.LU2PR_DICT.items() for pr in val}

        self.LU2PR = dict2matrix(self.LU2PR_DICT, self.AGRICULTURAL_LANDUSES, self.PRODUCTS)


        # List of commodities. Everything lower case to avoid mistakes.
        # Basically collapse 'NATURAL LAND' and 'MODIFIED LAND' products and remove duplicates.
        self.COMMODITIES = { ( s.replace(' - NATURAL LAND', '')
                                .replace(' - MODIFIED LAND', '')
                                .lower() )
                                for s in self.PRODUCTS }
        self.COMMODITIES = list(self.COMMODITIES)
        self.COMMODITIES.sort()
        self.CM_CROPS = [s for s in self.COMMODITIES if s in [k.lower() for k in self.LU_CROPS]]

        # Get number of commodities
        self.NCMS = len(self.COMMODITIES)


        # Some commodities map to multiple products -- dict and matrix to capture this.
        # Crops commodities and products are one-one. Livestock is more complicated.
        self.CM2PR_DICT = { key.lower(): [key.upper()] if key in self.CM_CROPS else []
                    for key in self.COMMODITIES }
        for key, _ in self.CM2PR_DICT.items():
            if len(key.split())==1:
                head = key.split()[0]
                tail = 0
            else:
                head = key.split()[0]
                tail = key.split()[1]
            for PR in self.PR_LVSTK:
                if tail==0 and head.upper() in PR:
                    self.CM2PR_DICT[key] = self.CM2PR_DICT[key] + [PR]
                elif (head.upper()) in PR and (tail.upper() in PR):
                    self.CM2PR_DICT[key] = self.CM2PR_DICT[key] + [PR]
                else:
                    ... # Do nothing, this should be a crop.

        self.PR2CM = dict2matrix(self.CM2PR_DICT, self.COMMODITIES, self.PRODUCTS).T # Note the transpose.
        
        
        # Get the land-use indices for each commodity.
        self.CM2LU_IDX = defaultdict(list)
        for c in self.COMMODITIES:
            for lu in self.AGRICULTURAL_LANDUSES:
                if lu.split(' -')[0].lower() in c:
                    self.CM2LU_IDX[c].append(self.AGRICULTURAL_LANDUSES.index(lu))



        ###############################################################
        # Spatial layers.
        ###############################################################
        print("\tSetting up spatial layers data...", flush=True)

        # Actual hectares per cell, including projection corrections.
        self.REAL_AREA_NO_RESFACTOR = pd.read_hdf(os.path.join(INPUT_DIR, "real_area.h5")).to_numpy()
        self.REAL_AREA = self.get_array_resfactor_applied(self.REAL_AREA_NO_RESFACTOR) * self.RESMULT

        # Derive NCELLS (number of spatial cells) from the area array.
        self.NCELLS = self.REAL_AREA.shape[0]
        
        # Initial (2010) ag decision variable (X_mrj).
        self.LMMAP_NO_RESFACTOR = pd.read_hdf(os.path.join(INPUT_DIR, "lmmap.h5")).to_numpy()
        self.AG_L_MRJ = self.get_exact_resfactored_lumap_mrj() 
        self.add_ag_dvars(self.YR_CAL_BASE, self.AG_L_MRJ)

        # Initial (2010) land-use map, mapped as lexicographic land-use class indices.
        self.LUMAP = self.AG_L_MRJ.sum(axis=0).argmax(axis=1).astype("int8")
        self.add_lumap(self.YR_CAL_BASE, self.LUMAP)

        # Initial (2010) land management map.
        self.LMMAP = self.get_array_resfactor_applied(self.LMMAP_NO_RESFACTOR)
        self.add_lmmap(self.YR_CAL_BASE, self.LMMAP)

        # Initial (2010) agricutural management maps - no cells are used for alternative agricultural management options.
        # Includes a separate AM map for each agricultural management option, because they can be stacked.
        self.AMMAP_DICT = {
            am: np.zeros(self.NCELLS).astype("int8") for am in AG_MANAGEMENTS_TO_LAND_USES
        }
        self.add_ammaps(self.YR_CAL_BASE, self.AMMAP_DICT)

        

        self.NON_AG_L_RK = lumap2non_ag_l_mk(
            self.LUMAP, len(self.NON_AGRICULTURAL_LANDUSES)     # Int8
        )
        self.add_non_ag_dvars(self.YR_CAL_BASE, self.NON_AG_L_RK)

        ###############################################################
        # Climate change impact data.
        ###############################################################
        print("\tLoading climate change data...", flush=True)

        self.CLIMATE_CHANGE_IMPACT = pd.read_hdf(
            os.path.join(INPUT_DIR, "climate_change_impacts_" + settings.RCP + "_CO2_FERT_" + settings.CO2_FERT.upper() + ".h5"), where=self.MASK
        )

        ###############################################################
        # No-Go areas; Regional adoption constraints.
        ###############################################################
        print("\tLoading no-go areas and regional adoption zones...", flush=True)
   
        ##################### No-go areas
        self.NO_GO_LANDUSE_AG = []
        self.NO_GO_LANDUSE_NON_AG = []

        for lu in settings.NO_GO_VECTORS.keys():
            if lu in self.AGRICULTURAL_LANDUSES:
                self.NO_GO_LANDUSE_AG.append(lu)
            elif lu in self.NON_AGRICULTURAL_LANDUSES:
                self.NO_GO_LANDUSE_NON_AG.append(lu)
            else:
                raise KeyError(f"Land use '{lu}' in no-go area vector does not match any land use in the model.")

        no_go_arrs_ag = []
        no_go_arrs_non_ag = []

        for lu, no_go_path in NO_GO_VECTORS.items():
            # Read the no-go area shapefile
            no_go_shp = gpd.read_file(no_go_path)
            # Check if the CRS is defined
            if no_go_shp.crs is None:
                raise ValueError(f"{no_go_path} does not have a CRS defined")
            # Rasterize the reforestation vector; Fill with -1
            with rasterio.open(INPUT_DIR + '/NLUM_2010-11_mask.tif') as src:
                src_arr = src.read(1)
                src_meta = src.meta.copy()
                no_go_shp = no_go_shp.to_crs(src_meta['crs'])
                no_go_arr = rasterio.features.rasterize(
                    ((row['geometry'], 1) for _,row in no_go_shp.iterrows()),
                    out_shape=(src_meta['height'], src_meta['width']),
                    transform=src_meta['transform'],
                    fill=0,
                    dtype=np.int16
                )
                # Add the no-go area to the ag or non_ag list.
                if lu in self.NO_GO_LANDUSE_AG:
                    no_go_arrs_ag.append(no_go_arr[np.nonzero(src_arr)].astype(np.bool_))
                elif lu in self.NO_GO_LANDUSE_NON_AG:
                    no_go_arrs_non_ag.append(no_go_arr[np.nonzero(src_arr)].astype(np.bool_))

        self.NO_GO_REGION_AG = np.stack(no_go_arrs_ag, axis=0)[:, self.MASK]
        self.NO_GO_REGION_NON_AG = np.stack(no_go_arrs_non_ag, axis=0)[:, self.MASK]
        

        
        ##################### Regional adoption zones
        self.REGIONAL_ADOPTION_ZONES = pd.read_hdf(
            os.path.join(INPUT_DIR, "regional_adoption_zones.h5"), where=self.MASK
        )[REGIONAL_ADOPTION_ZONE].to_numpy()
    
        
        regional_adoption_targets = pd.read_excel(os.path.join(INPUT_DIR, "regional_adoption_zones.xlsx"), sheet_name=REGIONAL_ADOPTION_ZONE)
        self.REGIONAL_ADOPTION_TARGETS = regional_adoption_targets.iloc[
            [idx for idx, row in regional_adoption_targets.iterrows() if
                all([row['ADOPTION_PERCENTAGE_2030']>=0, 
                     row['ADOPTION_PERCENTAGE_2050']>=0, 
                     row['ADOPTION_PERCENTAGE_2100']>=0])
            ]
        ]

        ###############################################################
        # Livestock related data.
        ###############################################################
        print("\tLoading livestock related data...", flush=True)

        self.FEED_REQ = np.nan_to_num(
            pd.read_hdf(os.path.join(INPUT_DIR, "feed_req.h5"), where=self.MASK).to_numpy()
        )
        self.PASTURE_KG_DM_HA = pd.read_hdf(
            os.path.join(INPUT_DIR, "pasture_kg_dm_ha.h5"), where=self.MASK
        ).to_numpy()
        self.SAFE_PUR_NATL = pd.read_hdf(
            os.path.join(INPUT_DIR, "safe_pur_natl.h5"), where=self.MASK
        ).to_numpy()
        self.SAFE_PUR_MODL = pd.read_hdf(
            os.path.join(INPUT_DIR, "safe_pur_modl.h5"), where=self.MASK
        ).to_numpy()



        ###############################################################
        # Agricultural management options data.
        ###############################################################
        print("\tLoading agricultural management options' data...", flush=True)

        # Asparagopsis taxiformis data
        asparagopsis_file = os.path.join(INPUT_DIR, "20231101_Bundle_MR.xlsx")
        self.ASPARAGOPSIS_DATA = {}
        self.ASPARAGOPSIS_DATA["Beef - modified land"] = pd.read_excel(
            asparagopsis_file, sheet_name="MR bundle (ext cattle)", index_col="Year"
        )
        self.ASPARAGOPSIS_DATA["Sheep - modified land"] = pd.read_excel(
            asparagopsis_file, sheet_name="MR bundle (sheep)", index_col="Year"
        )
        self.ASPARAGOPSIS_DATA["Dairy - natural land"] = pd.read_excel(
            asparagopsis_file, sheet_name="MR bundle (dairy)", index_col="Year"
        )
        self.ASPARAGOPSIS_DATA["Dairy - modified land"] = self.ASPARAGOPSIS_DATA[
            "Dairy - natural land"
        ]

        # Precision agriculture data
        prec_agr_file = os.path.join(INPUT_DIR, "20231101_Bundle_AgTech_NE.xlsx")
        self.PRECISION_AGRICULTURE_DATA = {}
        int_cropping_data = pd.read_excel(
            prec_agr_file, sheet_name="AgTech NE bundle (int cropping)", index_col="Year"
        )
        cropping_data = pd.read_excel(
            prec_agr_file, sheet_name="AgTech NE bundle (cropping)", index_col="Year"
        )
        horticulture_data = pd.read_excel(
            prec_agr_file, sheet_name="AgTech NE bundle (horticulture)", index_col="Year"
        )

        for lu in [
            "Hay",
            "Summer cereals",
            "Summer legumes",
            "Summer oilseeds",
            "Winter cereals",
            "Winter legumes",
            "Winter oilseeds",
        ]:
            # Cropping land uses
            self.PRECISION_AGRICULTURE_DATA[lu] = cropping_data

        for lu in ["Cotton", "Other non-cereal crops", "Rice", "Sugar", "Vegetables"]:
            # Intensive Cropping land uses
            self.PRECISION_AGRICULTURE_DATA[lu] = int_cropping_data

        for lu in [
            "Apples",
            "Citrus",
            "Grapes",
            "Nuts",
            "Pears",
            "Plantation fruit",
            "Stone fruit",
            "Tropical stone fruit",
        ]:
            # Horticulture land uses
            self.PRECISION_AGRICULTURE_DATA[lu] = horticulture_data

        # Ecological grazing data
        eco_grazing_file = os.path.join(INPUT_DIR, "20231107_ECOGRAZE_Bundle.xlsx")
        self.ECOLOGICAL_GRAZING_DATA = {}
        self.ECOLOGICAL_GRAZING_DATA["Beef - modified land"] = pd.read_excel(
            eco_grazing_file, sheet_name="Ecograze bundle (ext cattle)", index_col="Year"
        )
        self.ECOLOGICAL_GRAZING_DATA["Sheep - modified land"] = pd.read_excel(
            eco_grazing_file, sheet_name="Ecograze bundle (sheep)", index_col="Year"
        )
        self.ECOLOGICAL_GRAZING_DATA["Dairy - modified land"] = pd.read_excel(
            eco_grazing_file, sheet_name="Ecograze bundle (dairy)", index_col="Year"
        )

        # Load soil carbon data, convert C to CO2e (x 44/12), and average over years
        self.SOIL_CARBON_AVG_T_CO2_HA = (
            pd.read_hdf(os.path.join(INPUT_DIR, "soil_carbon_t_ha.h5"), where=self.MASK).to_numpy(dtype=np.float32) 
            * (44 / 12) 
            / settings.SOC_AMORTISATION
        )


        # Load AgTech EI data
        prec_agr_file = os.path.join(INPUT_DIR, '20231107_Bundle_AgTech_EI.xlsx')
        self.AGTECH_EI_DATA = {}
        int_cropping_data = pd.read_excel( prec_agr_file, sheet_name='AgTech EI bundle (int cropping)', index_col='Year' )
        cropping_data = pd.read_excel( prec_agr_file, sheet_name='AgTech EI bundle (cropping)', index_col='Year' )
        horticulture_data = pd.read_excel( prec_agr_file, sheet_name='AgTech EI bundle (horticulture)', index_col='Year' )

        for lu in ['Hay', 'Summer cereals', 'Summer legumes', 'Summer oilseeds',
                'Winter cereals', 'Winter legumes', 'Winter oilseeds']:
            # Cropping land uses
            self.AGTECH_EI_DATA[lu] = cropping_data

        for lu in ['Cotton', 'Other non-cereal crops', 'Rice', 'Sugar', 'Vegetables']:
            # Intensive Cropping land uses
            self.AGTECH_EI_DATA[lu] = int_cropping_data

        for lu in ['Apples', 'Citrus', 'Grapes', 'Nuts', 'Pears',
                'Plantation fruit', 'Stone fruit', 'Tropical stone fruit']:
            # Horticulture land uses
            self.AGTECH_EI_DATA[lu] = horticulture_data

        # Load BioChar data
        biochar_file = os.path.join(INPUT_DIR, '20240918_Bundle_BC.xlsx')
        self.BIOCHAR_DATA = {}
        cropping_data = pd.read_excel( biochar_file, sheet_name='Biochar (cropping)', index_col='Year' )
        horticulture_data = pd.read_excel( biochar_file, sheet_name='Biochar (horticulture)', index_col='Year' )

        for lu in ['Hay', 'Summer cereals', 'Summer legumes', 'Summer oilseeds',
                'Winter cereals', 'Winter legumes', 'Winter oilseeds']:
            # Cropping land uses
            self.BIOCHAR_DATA[lu] = cropping_data

        for lu in ['Apples', 'Citrus', 'Grapes', 'Nuts', 'Pears',
                'Plantation fruit', 'Stone fruit', 'Tropical stone fruit']:
            # Horticulture land uses
            self.BIOCHAR_DATA[lu] = horticulture_data



        ###############################################################
        # Productivity data.
        ###############################################################
        print("\tLoading productivity data...", flush=True)

        # Yield increases.
        fpath = os.path.join(INPUT_DIR, "yieldincreases_bau2022.csv")
        self.BAU_PROD_INCR = pd.read_csv(fpath, header=[0, 1]).astype(np.float32)



        ###############################################################
        # Calculate base year production 
        ###############################################################

        self.AG_MAN_L_MRJ_DICT = get_base_am_vars(self.NCELLS, self.NLMS, self.N_AG_LUS)
        self.add_ag_man_dvars(self.YR_CAL_BASE, self.AG_MAN_L_MRJ_DICT)
        
        print(f"\tCalculating year productivity...", flush=True)
        yr_cal_base_prod_data = self.get_production(self.YR_CAL_BASE, self.LUMAP, self.LMMAP)
        self.add_production_data(self.YR_CAL_BASE, "Production", yr_cal_base_prod_data)



        ###############################################################
        # Auxiliary Spatial Layers
        # (spatial layers not required for production calculation)
        ###############################################################
        print("\tLoading auxiliary spatial layers data...", flush=True)

        # Load stream length data in metres of stream per cell
        self.STREAM_LENGTH = pd.read_hdf(
            os.path.join(INPUT_DIR, "stream_length_m_cell.h5"), where=self.MASK
        ).to_numpy()

        # Calculate the proportion of the area of each cell within stream buffer (convert REAL_AREA from ha to m2 and divide m2 by m2)
        self.RP_PROPORTION =  (
            (2 * settings.RIPARIAN_PLANTING_BUFFER_WIDTH * self.STREAM_LENGTH) / (self.REAL_AREA_NO_RESFACTOR[self.MASK] * 10000)
        ).astype(np.float32)
        # Calculate the length of fencing required for each cell in per hectare terms for riparian plantings
        self.RP_FENCING_LENGTH = (
            (2 * settings.RIPARIAN_PLANTING_TORTUOSITY_FACTOR * self.STREAM_LENGTH) / self.REAL_AREA_NO_RESFACTOR[self.MASK]
        ).astype(np.float32)



        ###############################################################
        # Additional agricultural economic data.
        ###############################################################
        print("\tLoading additional agricultural economic data...", flush=True)


        # Load greenhouse gas emissions from agriculture
        self.AGGHG_CROPS = pd.read_hdf(os.path.join(INPUT_DIR, "agGHG_crops.h5"), where=self.MASK)
        self.AGGHG_LVSTK = pd.read_hdf(os.path.join(INPUT_DIR, "agGHG_lvstk.h5"), where=self.MASK)
        self.AGGHG_IRRPAST = pd.read_hdf(os.path.join(INPUT_DIR, "agGHG_irrpast.h5"), where=self.MASK)


        # Raw transition cost matrix. In AUD/ha and ordered lexicographically.
        self.AG_TMATRIX = np.load(os.path.join(INPUT_DIR, "ag_tmatrix.npy"))
        
  
        # Boolean x_mrj matrix with allowed land uses j for each cell r under lm.
        self.EXCLUDE = np.load(os.path.join(INPUT_DIR, "x_mrj.npy"))
        self.EXCLUDE = self.EXCLUDE[:, self.MASK, :]  # Apply resfactor specially for the exclude matrix



        ###############################################################
        # Non-agricultural data.
        ###############################################################
        print("\tLoading non-agricultural data...", flush=True)

        # Load plantings economic data
        self.EP_EST_COST_HA = pd.read_hdf(os.path.join(INPUT_DIR, "ep_est_cost_ha.h5"), where=self.MASK).to_numpy(dtype=np.float32)
        self.CP_EST_COST_HA = pd.read_hdf(os.path.join(INPUT_DIR, "cp_est_cost_ha.h5"), where=self.MASK).to_numpy(dtype=np.float32)

        # Load fire risk data (reduced carbon sequestration by this amount)
        fr_df = pd.read_hdf(os.path.join(INPUT_DIR, "fire_risk.h5"), where=self.MASK)
        fr_dict = {"low": "FD_RISK_PERC_5TH", "med": "FD_RISK_MEDIAN", "high": "FD_RISK_PERC_95TH"}
        fire_risk = fr_df[fr_dict[settings.FIRE_RISK]]

        # Load environmental plantings (block) GHG sequestration (aboveground carbon discounted by settings.RISK_OF_REVERSAL and settings.FIRE_RISK)
        ep_df = pd.read_hdf(os.path.join(INPUT_DIR, "ep_block_avg_t_co2_ha_yr.h5"), where=self.MASK)
        self.EP_BLOCK_AVG_T_CO2_HA = (
            ep_df.EP_BLOCK_AG_AVG_T_CO2_HA_YR * (fire_risk / 100) * (1 - settings.RISK_OF_REVERSAL)
            + ep_df.EP_BLOCK_BG_AVG_T_CO2_HA_YR
        ).to_numpy(dtype=np.float32)


        # Load environmental plantings (belt) GHG sequestration (aboveground carbon discounted by settings.RISK_OF_REVERSAL and settings.FIRE_RISK)
        ep_df = pd.read_hdf(os.path.join(INPUT_DIR, "ep_belt_avg_t_co2_ha_yr.h5"), where=self.MASK)
        self.EP_BELT_AVG_T_CO2_HA = (
            (ep_df.EP_BELT_AG_AVG_T_CO2_HA_YR * (fire_risk / 100) * (1 - settings.RISK_OF_REVERSAL))
            + ep_df.EP_BELT_BG_AVG_T_CO2_HA_YR
        ).to_numpy(dtype=np.float32)

        # Load environmental plantings (riparian) GHG sequestration (aboveground carbon discounted by settings.RISK_OF_REVERSAL and settings.FIRE_RISK)
        ep_df = pd.read_hdf(os.path.join(INPUT_DIR, "ep_rip_avg_t_co2_ha_yr.h5"), where=self.MASK)
        self.EP_RIP_AVG_T_CO2_HA = (
            (ep_df.EP_RIP_AG_AVG_T_CO2_HA_YR * (fire_risk / 100) * (1 - settings.RISK_OF_REVERSAL))
            + ep_df.EP_RIP_BG_AVG_T_CO2_HA_YR
        ).to_numpy(dtype=np.float32)

        # Load carbon plantings (block) GHG sequestration (aboveground carbon discounted by settings.RISK_OF_REVERSAL and settings.FIRE_RISK)
        cp_df = pd.read_hdf(os.path.join(INPUT_DIR, "cp_block_avg_t_co2_ha_yr.h5"), where=self.MASK)
        self.CP_BLOCK_AVG_T_CO2_HA = (
            (cp_df.CP_BLOCK_AG_AVG_T_CO2_HA_YR * (fire_risk / 100) * (1 - settings.RISK_OF_REVERSAL))
            + cp_df.CP_BLOCK_BG_AVG_T_CO2_HA_YR
        ).to_numpy(dtype=np.float32)


        # Load farm forestry [i.e. carbon plantings (belt)] GHG sequestration (aboveground carbon discounted by settings.RISK_OF_REVERSAL and settings.FIRE_RISK)
        cp_df = pd.read_hdf(os.path.join(INPUT_DIR, "cp_belt_avg_t_co2_ha_yr.h5"), where=self.MASK)
        self.CP_BELT_AVG_T_CO2_HA = (
            (cp_df.CP_BELT_AG_AVG_T_CO2_HA_YR * (fire_risk / 100) * (1 - settings.RISK_OF_REVERSAL))
            + cp_df.CP_BELT_BG_AVG_T_CO2_HA_YR
        ).to_numpy(dtype=np.float32)

        # Agricultural land use to plantings raw transition costs:
        self.AG2EP_TRANSITION_COSTS_HA = np.load(
            os.path.join(INPUT_DIR, "ag_to_ep_tmatrix.npy")
        )  # shape: (28,)

        # EP to agricultural land use transition costs:
        self.EP2AG_TRANSITION_COSTS_HA = np.load(
            os.path.join(INPUT_DIR, "ep_to_ag_tmatrix.npy")
        )  # shape: (28,)


        ###############################################################
        # Water data.
        ###############################################################
        print("\tLoading water data...", flush=True)
        
        # Initialize water constraints to avoid recalculating them every time.
        self.WATER_YIELD_LIMITS = None

        # Water requirements by land use -- LVSTK.
        wreq_lvstk_dry = pd.DataFrame()
        wreq_lvstk_irr = pd.DataFrame()

        # The rj-indexed arrays have zeroes where j is not livestock.
        for lu in self.AGRICULTURAL_LANDUSES:
            if lu in self.LU_LVSTK:
                # First find out which animal is involved.
                animal, _ = ag_quantity.lvs_veg_types(lu)
                # Water requirements per head are for drinking and irrigation.
                wreq_lvstk_dry[lu] = self.AGEC_LVSTK["WR_DRN", animal] * settings.LIVESTOCK_DRINKING_WATER
                wreq_lvstk_irr[lu] = (
                    self.AGEC_LVSTK["WR_IRR", animal] + self.AGEC_LVSTK["WR_DRN", animal] * settings.LIVESTOCK_DRINKING_WATER
                )
            else:
                wreq_lvstk_dry[lu] = 0.0
                wreq_lvstk_irr[lu] = 0.0

        # Water requirements by land use -- CROPS.
        wreq_crops_irr = pd.DataFrame()

        # The rj-indexed arrays have zeroes where j is not a crop.
        for lu in self.AGRICULTURAL_LANDUSES:
            if lu in self.LU_CROPS:
                wreq_crops_irr[lu] = self.AGEC_CROPS["WR", "irr", lu]
            else:
                wreq_crops_irr[lu] = 0.0

        # Add together as they have nans where not lvstk/crops
        self.WREQ_DRY_RJ = np.nan_to_num(wreq_lvstk_dry.to_numpy(dtype=np.float32))
        self.WREQ_IRR_RJ = np.nan_to_num(wreq_crops_irr.to_numpy(dtype=np.float32)) + np.nan_to_num(
            wreq_lvstk_irr.to_numpy(dtype=np.float32)
        )

        # Spatially explicit costs of a water licence per ML.
        self.WATER_LICENCE_PRICE = np.nan_to_num(
                pd.read_hdf(os.path.join(INPUT_DIR, "water_licence_price.h5"), where=self.MASK).to_numpy()
            )

        # Spatially explicit costs of water delivery per ML.
        self.WATER_DELIVERY_PRICE = np.nan_to_num(
                pd.read_hdf(os.path.join(INPUT_DIR, "water_delivery_price.h5"), where=self.MASK).to_numpy()
            )
       

        # River regions.
        self.RIVREG_ID = pd.read_hdf(os.path.join(INPUT_DIR, "rivreg_id.h5"), where=self.MASK).to_numpy()  # River region ID mapped.
 
        rr = pd.read_hdf(os.path.join(INPUT_DIR, "rivreg_lut.h5"))
        self.RIVREG_DICT = dict(
            zip(rr.HR_RIVREG_ID, rr.HR_RIVREG_NAME)
        )  # River region ID to Name lookup table
        self.RIVREG_LIMITS = dict(
            zip(rr.HR_RIVREG_ID, rr.WATER_YIELD_HIST_BASELINE_ML)
        )  # River region ID and water use limits

        # Drainage divisions
        self.DRAINDIV_ID = pd.read_hdf(os.path.join(INPUT_DIR, "draindiv_id.h5"), where=self.MASK).to_numpy()  # Drainage div ID mapped.

        dd = pd.read_hdf(os.path.join(INPUT_DIR, "draindiv_lut.h5"))
        self.DRAINDIV_DICT = dict(
            zip(dd.HR_DRAINDIV_ID, dd.HR_DRAINDIV_NAME)
        )  # Drainage div ID to Name lookup table
        self.DRAINDIV_LIMITS = dict(
            zip(dd.HR_DRAINDIV_ID, dd.WATER_YIELD_HIST_BASELINE_ML)
        )  # Drainage div ID and water use limits


        # Water yields -- run off from a cell into catchment by deep-rooted, shallow-rooted, and natural land
        water_yield_baselines = pd.read_hdf(os.path.join(INPUT_DIR, "water_yield_baselines.h5"), where=self.MASK)
        self.WATER_YIELD_HIST_DR = water_yield_baselines['WATER_YIELD_HIST_DR_ML_HA'].to_numpy(dtype = np.float32)
        self.WATER_YIELD_HIST_SR = water_yield_baselines["WATER_YIELD_HIST_SR_ML_HA"].to_numpy(dtype = np.float32)
        self.DEEP_ROOTED_PROPORTION = water_yield_baselines['DEEP_ROOTED_PROPORTION'].to_numpy(dtype = np.float32)
        self.WATER_YIELD_HIST_NL = water_yield_baselines.eval(
            'WATER_YIELD_HIST_DR_ML_HA * DEEP_ROOTED_PROPORTION + WATER_YIELD_HIST_SR_ML_HA * (1 - DEEP_ROOTED_PROPORTION)'
        ).to_numpy(dtype = np.float32)

        wyield_fname_dr = os.path.join(INPUT_DIR, 'water_yield_ssp' + str(settings.SSP) + '_2010-2100_dr_ml_ha.h5')
        wyield_fname_sr = os.path.join(INPUT_DIR, 'water_yield_ssp' + str(settings.SSP) + '_2010-2100_sr_ml_ha.h5')
        
        # Read the data into memory with [...], so that it can be pickled.
        self.WATER_YIELD_DR_FILE = h5py.File(wyield_fname_dr, 'r')[f'Water_yield_GCM-Ensemble_ssp{settings.SSP}_2010-2100_DR_ML_HA_mean'][...][:, self.MASK]
        self.WATER_YIELD_SR_FILE = h5py.File(wyield_fname_sr, 'r')[f'Water_yield_GCM-Ensemble_ssp{settings.SSP}_2010-2100_SR_ML_HA_mean'][...][:, self.MASK] 
        

        # Water yield from outside LUTO study area.
        water_yield_oustide_luto_hist = pd.read_hdf(os.path.join(INPUT_DIR, 'water_yield_outside_LUTO_study_area_hist_1970_2000.h5'))
        
        if settings.WATER_REGION_DEF == 'River Region':
            rr_outside_luto = pd.read_hdf(os.path.join(INPUT_DIR, 'water_yield_outside_LUTO_study_area_2010_2100_rr_ml.h5'))
            rr_outside_luto = rr_outside_luto.loc[:, pd.IndexSlice[:, settings.SSP]]
            rr_outside_luto.columns = rr_outside_luto.columns.droplevel('ssp')

            rr_natural_land = pd.read_hdf(os.path.join(INPUT_DIR, 'water_yield_natural_land_2010_2100_rr_ml.h5'))
            rr_natural_land = rr_natural_land.loc[:, pd.IndexSlice[:, settings.SSP]]
            rr_natural_land.columns = rr_natural_land.columns.droplevel('ssp')

            self.WATER_OUTSIDE_LUTO_RR = rr_outside_luto
            self.WATER_OUTSIDE_LUTO_RR_HIST = water_yield_oustide_luto_hist.query('Region_Type == "River Region"').set_index('Region_ID')['Water Yield (ML)'].to_dict()
            self.WATER_UNDER_NATURAL_LAND_RR = rr_natural_land

        if settings.WATER_REGION_DEF == 'Drainage Division':
            dd_outside_luto = pd.read_hdf(os.path.join(INPUT_DIR, 'water_yield_outside_LUTO_study_area_2010_2100_dd_ml.h5'))
            dd_outside_luto = dd_outside_luto.loc[:, pd.IndexSlice[:, settings.SSP]]
            dd_outside_luto.columns = dd_outside_luto.columns.droplevel('ssp')

            dd_natural_land = pd.read_hdf(os.path.join(INPUT_DIR, 'water_yield_natural_land_2010_2100_dd_ml.h5'))
            dd_natural_land = dd_natural_land.loc[:, pd.IndexSlice[:, settings.SSP]]
            dd_natural_land.columns = dd_natural_land.columns.droplevel('ssp')

            self.WATER_OUTSIDE_LUTO_DD = dd_outside_luto
            self.WATER_OUTSIDE_LUTO_DD_HIST = water_yield_oustide_luto_hist.query('Region_Type == "Drainage Division"').set_index('Region_ID')['Water Yield (ML)'].to_dict()
            self.WATER_UNDER_NATURAL_LAND_DD = dd_natural_land
            
        # Place holder for Water Yield under River Region to avoid recalculating it every time.
        self.WATER_YIELD_RR_BASE_YR = None
        
        
        ###############################################################
        # Carbon sequestration by natural lands.
        ###############################################################
        print("\tLoading carbon sequestration by natural lands data...", flush=True)

        '''
        ['NATURAL_LAND_AGB_TCO2_HA']
            CO2 in aboveground living biomass in natural land i.e., the part impacted by livestock 
        ['NATURAL_LAND_AGB_DEBRIS_TCO2_HA']
            CO2 in aboveground living biomass and debris in natural land i.e., the part impacted by fire
        ['NATURAL_LAND_TREES_DEBRIS_SOIL_TCO2_HA']
            CO2 in aboveground living biomass and debris and soil in natural land i.e., the part impacted by land clearance
        '''
    
        # Load the natural land carbon data.
        nat_land_CO2 = pd.read_hdf(os.path.join(INPUT_DIR, "natural_land_t_co2_ha.h5"), where=self.MASK)
        # Get the carbon sequestration in each natural land types
        co2e_stock_unall_natural = np.array(
            nat_land_CO2['NATURAL_LAND_TREES_DEBRIS_SOIL_TCO2_HA'] - (nat_land_CO2['NATURAL_LAND_AGB_DEBRIS_TCO2_HA'] * fire_risk.to_numpy() / 100),
            dtype=np.float32
        )
        co2e_stock_lvstk_natural = np.array(
            co2e_stock_unall_natural - (0.3 * nat_land_CO2['NATURAL_LAND_AGB_TCO2_HA']) * (fire_risk.to_numpy() / 100),
            dtype=np.float32
        )

        # Get the carbon emissions from the one natural land to another
<<<<<<< HEAD
        self.GHG_PENALTY_UNALL_NATURAL_TO_MODIFIED = co2e_stock_unall_natural
        self.GHG_PENALTY_UNALL_NATURAL_TO_LVSTK_NATURAL = co2e_stock_unall_natural - co2e_stock_lvstk_natural
        self.GHG_PENALTY_LVSTK_NATURAL_TO_UNALL_NATURAL = co2e_stock_lvstk_natural - co2e_stock_unall_natural
        self.GHG_PENALTY_LVSTK_NATURAL_TO_MODIFIED = co2e_stock_lvstk_natural
=======
        self.GHG_PENALTY_UNALL_NATURAL_TO_MODIFIED = self.get_array_resfactor_applied(co2e_stock_unall_natural)                                  # Carbon stored in biomass emitted instantly and completely 
        self.GHG_PENALTY_UNALL_NATURAL_TO_LVSTK_NATURAL = self.get_array_resfactor_applied(co2e_stock_unall_natural - co2e_stock_lvstk_natural)  # Carbon stored in biomass emitted instantly and completely 
        self.GHG_PENALTY_LVSTK_NATURAL_TO_UNALL_NATURAL = self.get_array_resfactor_applied(co2e_stock_lvstk_natural - co2e_stock_unall_natural)  # Carbon accrues over time
        self.GHG_PENALTY_LVSTK_NATURAL_TO_MODIFIED = self.get_array_resfactor_applied(co2e_stock_lvstk_natural)                                  # Carbon stored in biomass emitted instantly and completely 
>>>>>>> d2473ad3



        ###############################################################
        # Demand data.
        ###############################################################
        print("\tLoading demand data...", flush=True)

        # Load demand data (actual production (tonnes, ML) by commodity) - from demand model
        dd = pd.read_hdf(os.path.join(INPUT_DIR, 'demand_projections.h5') )

        # Select the demand data under the running scenariobbryan-January
        self.DEMAND_DATA = dd.loc[(settings.SCENARIO,
                                   settings.DIET_DOM,
                                   settings.DIET_GLOB,
                                   settings.CONVERGENCE,
                                   settings.IMPORT_TREND,
                                   settings.WASTE,
                                   settings.FEED_EFFICIENCY)].copy()

        # Convert eggs from count to tonnes
        self.DEMAND_DATA.loc['eggs'] = self.DEMAND_DATA.loc['eggs'] * settings.EGGS_AVG_WEIGHT / 1000 / 1000

        # Get the off-land commodities
        self.DEMAND_OFFLAND = self.DEMAND_DATA.loc[self.DEMAND_DATA.query("COMMODITY in @settings.OFF_LAND_COMMODITIES").index, 'PRODUCTION'].copy()

        # Remove off-land commodities
        self.DEMAND_C = self.DEMAND_DATA.loc[self.DEMAND_DATA.query("COMMODITY not in @settings.OFF_LAND_COMMODITIES").index, 'PRODUCTION'].copy()

        # Convert to numpy array of shape (91, 26)
        self.DEMAND_C = self.DEMAND_C.to_numpy(dtype = np.float32).T
        self.D_CY = self.DEMAND_C # new demand is in tonnes rather than deltas


        ###############################################################
        # Carbon emissions from off-land commodities.
        ###############################################################
        print("\tLoading off-land commodities' carbon emissions data...", flush=True)

        # Read the greenhouse gas intensity data
        off_land_ghg_intensity = pd.read_csv(f'{INPUT_DIR}/agGHG_lvstk_off_land.csv')
        # Split the Emission Source column into two columns
        off_land_ghg_intensity[['Emission Type', 'Emission Source']] = off_land_ghg_intensity['Emission Source'].str.extract(r'^(.*?)\s*\((.*?)\)')

        # Get the emissions from the off-land commodities
        demand_offland_long = self.DEMAND_OFFLAND.stack().reset_index()
        demand_offland_long = demand_offland_long.rename(columns={ 0: 'DEMAND (tonnes)'})

        # Merge the demand and GHG intensity, and calculate the total GHG emissions
        off_land_ghg_emissions = demand_offland_long.merge(off_land_ghg_intensity, on='COMMODITY')
        off_land_ghg_emissions['Total GHG Emissions (tCO2e)'] = off_land_ghg_emissions.eval('`DEMAND (tonnes)` * `Emission Intensity [ kg CO2eq / kg ]`')

        # Keep only the relevant columns
        self.OFF_LAND_GHG_EMISSION = off_land_ghg_emissions[['YEAR',
                                                             'COMMODITY',
                                                             'Emission Type',
                                                             'Emission Source',
                                                             'Total GHG Emissions (tCO2e)']]

        # Get the GHG constraints for luto, shape is (91, 1)
        self.OFF_LAND_GHG_EMISSION_C = self.OFF_LAND_GHG_EMISSION.groupby(['YEAR']).sum(numeric_only=True).values

        # Read the carbon price per tonne over the years (indexed by the relevant year)
        carbon_price_sheet = settings.CARBON_PRICES_FIELD or "Default"
        carbon_price_usecols = "A,B"
        carbon_price_col_names = ["Year", "Carbon_price_$_tCO2e"]
        carbon_price_sheet_index_col = "Year" # if carbon_price_sheet != "Default" else 0
        carbon_price_sheet_header = 0         # if carbon_price_sheet != "Default" else None

        self.CARBON_PRICES: dict[int, float] = pd.read_excel(
            os.path.join(INPUT_DIR, 'carbon_prices.xlsx'),
            sheet_name=carbon_price_sheet,
            usecols=carbon_price_usecols,
            names=carbon_price_col_names,
            header=carbon_price_sheet_header,
            index_col=carbon_price_sheet_index_col,
        )["Carbon_price_$_tCO2e"].to_dict()


        ###############################################################
        # GHG targets data.
        ###############################################################
        print("\tLoading GHG targets data...", flush=True)

        # If GHG_LIMITS_TYPE == 'file' then import the Excel spreadsheet and import the results to a python dictionary {year: target (tCO2e), ...}
        if settings.GHG_LIMITS_TYPE == "file":
            self.GHG_TARGETS = pd.read_excel(
                os.path.join(INPUT_DIR, "GHG_targets.xlsx"), sheet_name="Data", index_col="YEAR"
            )
            self.GHG_TARGETS = self.GHG_TARGETS[settings.GHG_LIMITS_FIELD].to_dict()

        # If settings.GHG_LIMITS_TYPE == 'dict' then import the Excel spreadsheet and import the results to a python dictionary {year: target (tCO2e), ...}
        elif settings.GHG_LIMITS_TYPE == "dict":

            # Create a dictionary to hold the GHG target data
            self.GHG_TARGETS = {}  # pd.DataFrame(columns = ['TOTAL_GHG_TCO2E'])

            # # Create linear function f and interpolate
            f = interp1d(
                list(settings.GHG_LIMITS.keys()),
                list(settings.GHG_LIMITS.values()),
                kind="linear",
                fill_value="extrapolate",
            )
            # keys = range(2010, 2101)
            for yr in range(2010, 2101):
                self.GHG_TARGETS[yr] = f(yr)


        ###############################################################
        # Savanna burning data.
        ###############################################################
        print("\tLoading savanna burning data...", flush=True)

        # Read in the dataframe
        savburn_df = pd.read_hdf(os.path.join(INPUT_DIR, 'cell_savanna_burning.h5'), where=self.MASK)

        # Load the columns as numpy arrays
        self.SAVBURN_ELIGIBLE =  savburn_df.ELIGIBLE_AREA.to_numpy()              # 1 = areas eligible for early dry season savanna burning under the ERF, 0 = ineligible          
        self.SAVBURN_TOTAL_TCO2E_HA = savburn_df.AEA_TOTAL_TCO2E_HA.to_numpy()
        
        # # Avoided emissions from savanna burning
        # self.SAVBURN_AVEM_CH4_TCO2E_HA = savburn_df.SAV_AVEM_CH4_TCO2E_HA.to_numpy()  # Avoided emissions - methane
        # self.SAVBURN_AVEM_N2O_TCO2E_HA = savburn_df.SAV_AVEM_N2O_TCO2E_HA.to_numpy()  # Avoided emissions - nitrous oxide
        # self.SAVBURN_SEQ_CO2_TCO2E_HA = savburn_df.SAV_SEQ_CO2_TCO2E_HA.to_numpy()    # Additional carbon sequestration - carbon dioxide

        # Cost per hectare in dollars from settings
        self.SAVBURN_COST_HA = settings.SAVBURN_COST_HA_YR


        ###############################################################
        # Biodiversity priority conservation data. (GBF Target 2)
        ###############################################################
        print("\tLoading biodiversity data...", flush=True)
        """
        Kunming-Montreal Biodiversity Framework Target 2: Restore 30% of all Degraded Ecosystems
        Ensure that by 2030 at least 30 per cent of areas of degraded terrestrial, inland water, and coastal and marine ecosystems are under effective restoration,
        in order to enhance biodiversity and ecosystem functions and services, ecological integrity and connectivity.
        """
        
        # Get the mask of priority conservation areas for biodiversity
        bio_rank_layer = xr.open_dataarray(os.path.join(INPUT_DIR, 'GBF2_conserve_priority.nc')).sel(ssp=f'ssp{settings.SSP}', cell=self.MASK).compute().values

        conservation_area2contribution_curve = pd.read_excel(
            os.path.join(INPUT_DIR, 'GBF2_conserve_performance.xlsx'), sheet_name=f'ssp{settings.SSP}'
        ).set_index('AREA_COVERAGE_PERCENT')['PRIORITY_RANK'].to_dict()
        
        bio_priority_conservation_mask = (
            bio_rank_layer >= conservation_area2contribution_curve[settings.GBF2_PRIORITY_CRITICAL_AREA_PERCENTAGE]
        )


        # Get distance connectivity score
        biodiv_priorities = pd.read_hdf(os.path.join(INPUT_DIR, 'biodiv_priorities.h5'), where=self.MASK)

        if settings.CONNECTIVITY_SOURCE == 'NCI':
            connectivity_score = biodiv_priorities['DCCEEW_NCI'].to_numpy(dtype = np.float32)
            connectivity_score = np.interp(connectivity_score, (connectivity_score.min(), connectivity_score.max()), (settings.CONNECTIVITY_LB, 1)).astype('float32')
        elif settings.CONNECTIVITY_SOURCE == 'DWI':
            connectivity_score = biodiv_priorities['NATURAL_AREA_CONNECTIVITY'].to_numpy(dtype = np.float32)
            connectivity_score = np.interp(connectivity_score, (connectivity_score.min(), connectivity_score.max()), (1, settings.CONNECTIVITY_LB)).astype('float32')
        elif settings.CONNECTIVITY_SOURCE == 'NONE':
            connectivity_score = np.ones(self.NCELLS, dtype = np.float32)
        else:
            raise ValueError(f"Invalid connectivity source: {settings.CONNECTIVITY_SOURCE}, must be 'NCI', 'DWI' or 'NONE'")

        # Get the raw biodiversity rank score; 1) weight by distance score; 2) mask by priority conservation areas 
        biodiv_score_raw = biodiv_priorities['BIODIV_PRIORITY_SSP' + str(settings.SSP)].to_numpy(dtype = np.float32)

        self.BIO_DISTANCE_WEIGHTED = biodiv_score_raw * connectivity_score
        self.BIO_DISTANCE_WEIGHTED_PRIORITY_REGION = self.BIO_DISTANCE_WEIGHTED * bio_priority_conservation_mask
        
        
        # Calculate the biodiversity socre under 1) Savana Burning and 2) HCAS impact
        self.BIODIV_HABITAT_DEGRADE_LOOK_UP = pd.read_csv(os.path.join(INPUT_DIR, 'BIODIV_HABITAT_DEGRADE_LOOK_UP.csv')
            ).set_index('lu'
            )['RETAIN_RATION_AFTER_DEGRADATE'].to_dict()
        
        self.BIODIV_HABITAT_DEGRADE_LOOK_UP = {         # Round degradation figures to avoid numerical issues in Gurobi
            j: round(x, settings.ROUND_DECMIALS) 
            for j, x in self.BIODIV_HABITAT_DEGRADE_LOOK_UP.items()}
        
        bio_retain_fraction_habitat = np.vectorize(self.BIODIV_HABITAT_DEGRADE_LOOK_UP.get, otypes=[float])(self.LUMAP).astype(np.float32)
        self.BIO_RETAIN_FRACTION_LDS = np.where(self.SAVBURN_ELIGIBLE, settings.LDS_BIODIVERSITY_VALUE, 1)          

        bio_damage_LDS = self.BIO_DISTANCE_WEIGHTED_PRIORITY_REGION * (1 - self.BIO_RETAIN_FRACTION_LDS)           
        bio_damage_habitat = self.BIO_DISTANCE_WEIGHTED_PRIORITY_REGION * (1 - bio_retain_fraction_habitat)         


        # Get the biodiversity value after LDS and habitat impact for the beginning year (BASE YR = 2010)
        self.BIO_BASE_YR_AFTER_LDS = self.BIO_DISTANCE_WEIGHTED_PRIORITY_REGION - bio_damage_LDS                    
        bio_base_yr_after_LDS_habitat = self.BIO_BASE_YR_AFTER_LDS - bio_damage_habitat                            
        
        
        # Get the retain value after degradation at the beginning of the simulation
        bio_baseline_area_weighted_sum = (self.BIO_DISTANCE_WEIGHTED_PRIORITY_REGION * self.REAL_AREA).sum()
        bio_base_yr_after_LDS_habitat_area_weighted_sum = (bio_base_yr_after_LDS_habitat * self.REAL_AREA).sum()
        bio_base_yr_after_LDS_habitat_percent2baseline = bio_base_yr_after_LDS_habitat_area_weighted_sum / bio_baseline_area_weighted_sum
        
        self.BIO_BASE_YR_AREA_WEIGHTED_SUM_EACH_LU = np.bincount(
            self.LUMAP, 
            weights=bio_base_yr_after_LDS_habitat * self.REAL_AREA,
            minlength=self.N_AG_LUS
        ) 
        
        self.BIO_BASE_YR_LOSS = bio_baseline_area_weighted_sum * (1 - bio_base_yr_after_LDS_habitat_percent2baseline)
        
   
        # Calculate the biodiversity conservation target for each year
        bio_base_yr_loss_percent = 1 - bio_base_yr_after_LDS_habitat_percent2baseline
        bio_target_years_percent = [bio_base_yr_after_LDS_habitat_percent2baseline + (bio_base_yr_loss_percent * i) 
                                    for i in settings.BIODIV_GBF_TARGET_2_DICT.values()]
        bio_all_years_percent = {
            self.YR_CAL_BASE: bio_base_yr_after_LDS_habitat_percent2baseline, 
            **dict(zip(settings.BIODIV_GBF_TARGET_2_DICT.keys(), bio_target_years_percent))
        }
                
        f = interp1d(
            list(bio_all_years_percent.keys()),
            list(bio_all_years_percent.values()),
            kind = "linear",
            fill_value = "extrapolate",
        )
        
        biodiv_GBF_target_2_proportions_2010_2100 = {yr: f(yr).item() for yr in range(2010, 2101)}

        self.BIODIV_GBF_TARGET_2 = {
            yr: bio_baseline_area_weighted_sum * biodiv_GBF_target_2_proportions_2010_2100[yr]
            for yr in range(2010, 2101)
        }
        
        
        ###############################################################
        # Vegetation data.
        ###############################################################
        
        print("\tLoading vegetation data...", flush=True)
        
        # Read in the pre-1750 vegetation statistics, and get NVIS class names and areas
        self.GBF3_BASELINE_AREA_AND_USERDEFINE_TARGETS = pd.read_excel(
            INPUT_DIR + '/BIODIVERSITY_GBF3_SCORES_AND_TARGETS.xlsx',
            sheet_name = f'NVIS_{NVIS_CLASS_DETAIL}_{NVIS_SPATIAL_DETAIL}_SPATIAL_DETAIL'
        )
        
        for _,row in self.GBF3_BASELINE_AREA_AND_USERDEFINE_TARGETS.iterrows():
            if not all([
                row['USER_DEFINED_TARGET_PERCENT_2030'] >= 0,
                row['USER_DEFINED_TARGET_PERCENT_2050'] >= 0,
                row['USER_DEFINED_TARGET_PERCENT_2100'] >= 0]
            ):
                raise ValueError(f"NVIS class {row['group']} has no user-defined targets for all years.")
        
        self.BIO_GBF3_ID2DESC = dict(enumerate(self.GBF3_BASELINE_AREA_AND_USERDEFINE_TARGETS['group']))
        self.BIO_GBF3_BASELINE_SCORE_ALL_AUSTRALIA = self.GBF3_BASELINE_AREA_AND_USERDEFINE_TARGETS['AREA_WEIGHTED_SCORE_ALL_AUSTRALIA_HA'].to_numpy()
        self.BIO_GBF3_BASELINE_SCORE_OUTSIDE_LUTO = self.GBF3_BASELINE_AREA_AND_USERDEFINE_TARGETS['AREA_WEIGHTED_SCORE_OUTSIDE_LUTO_NATURAL_HA'].to_numpy()
        self.BIO_GBF3_N_CLASSES = self.BIO_GBF3_BASELINE_SCORE_ALL_AUSTRALIA.shape[0]
      

        # Read in vegetation layer data
        NVIS_pre_xr = xr.load_dataarray(INPUT_DIR + f'/NVIS_{NVIS_CLASS_DETAIL}_{NVIS_SPATIAL_DETAIL}_SPATIAL_DETAIL.nc').values

        # Apply mask
        if NVIS_SPATIAL_DETAIL == 'LOW':
            # 1D vector, each cell is an index of the NVIS class
            self.NVIS_PRE_GR = NVIS_pre_xr[self.MASK]
            # Conver to 2D array, n_class * n_cell, each cell is 1 if the cell is the coresponding NVIS class, 0 otherwise
            self.NVIS_PRE_GR = np.array([(self.NVIS_PRE_GR == i) for i in self.BIO_GBF3_ID2DESC.keys()]).astype(np.bool_)
        else:
            # 2D array, n_class * n_cell, each cell is the area percentage of the coresponding NVIS class
            self.NVIS_PRE_GR = NVIS_pre_xr[:, self.MASK] / 100  # divide by 100 to convert percentage to proportion

        # Apply Savanna Burning penalties
        veg_degradation_raw_weighted_LDS = self.NVIS_PRE_GR * (1 - self.BIO_RETAIN_FRACTION_LDS)   # Savburn damages
        self.NVIS_PRE_GR_LDS = self.NVIS_PRE_GR - veg_degradation_raw_weighted_LDS
        
        # Container storing which cells apply to each major vegetation group
        epsilon = 1e-5
        self.MAJOR_VEG_INDECES = {
            v: np.where(self.NVIS_PRE_GR[v] > epsilon)[0]
            for v in range(self.NVIS_PRE_GR.shape[0])
        }
            
            
 
        #####################################################################
        # Biodiersity species suitability and environmental significance data.
        #####################################################################
        print("\tLoading Species suitability and environmental significance variables...", flush=True)
        
        # Read in the species data from Carla Archibald (noted as GBF-4A)
        BIO_GBF4A_SPECIES_raw = xr.open_dataset(f'{settings.INPUT_DIR}/bio_ssp{settings.SSP}_EnviroSuit.nc', chunks={'year':1,'species':1})['data']        


        bio_GBF4A_baseline_score = pd.read_csv(INPUT_DIR + '/BIODIVERSITY_GBF4A_SCORES.csv')
        bio_GBF4A_target_percent = pd.read_csv(INPUT_DIR + '/BIODIVERSITY_GBF4A_TARGET.csv')
        
        self.BIO_GBF4A_SEL_SPECIES = [row['species'] for _,row in bio_GBF4A_target_percent.iterrows() 
                                      if all([row['USER_DEFINED_TARGET_PERCENT_2030']>0,
                                              row['USER_DEFINED_TARGET_PERCENT_2050']>0,
                                              row['USER_DEFINED_TARGET_PERCENT_2100']>0])]
        
        self.BIO_GBF4A_OUTSDIE_LUTO_SCORE_SPECIES = bio_GBF4A_baseline_score.query(f'species in {self.BIO_GBF4A_SEL_SPECIES}')[['species', 'year', f'OUTSIDE_LUTO_NATURAL_SUITABILITY_AREA_WEIGHTED_HA_SSP{settings.SSP}']]
        self.BIO_GBF4A_OUTSDIE_LUTO_SCORE_GROUPS = pd.read_csv(INPUT_DIR + '/BIODIVERSITY_GBF4A_SCORES_group.csv')[['group', 'year', f'OUTSIDE_LUTO_NATURAL_SUITABILITY_AREA_WEIGHTED_HA_SSP{settings.SSP}']]
        
        self.BIO_GBF4A_BASELINE_SCORE_AND_TARGET_PERCENT_SPECIES = bio_GBF4A_target_percent.query(f'species in {self.BIO_GBF4A_SEL_SPECIES}')
        self.BIO_GBF4A_BASELINE_SCORE_GROUPS = pd.read_csv(INPUT_DIR + '/BIODIVERSITY_GBF4A_TARGET_group.csv')

        self.BIO_GBF4A_SPECIES_LAYER = BIO_GBF4A_SPECIES_raw.sel(species=self.BIO_GBF4A_SEL_SPECIES).compute()
        self.BIO_GBF4A_GROUPS_LAYER = xr.load_dataset(f'{settings.INPUT_DIR}/bio_ssp{settings.SSP}_EnviroSuit_group.nc')['data']
        
        self.N_SPECIES = len(self.BIO_GBF4A_SEL_SPECIES)
        
        # Read in the species data from DCCEEW National Environmental Significance (noted as GBF-4B)
        BIO_GBF4B_SNES_score = pd.read_csv(INPUT_DIR + '/bio_DCCEEW_SNES_target.csv')
        BIO_GBF4B_ECNES_score = pd.read_csv(INPUT_DIR + '/bio_DCCEEW_ECNES_target.csv')
        
        self.BIO_GBF_4B_SNES_LIKELY_SEL = [row['SCIENTIFIC_NAME'] for _,row in BIO_GBF4B_SNES_score.iterrows()
                                                if all([row['USER_DEFINED_TARGET_PERCENT_2030_LIKELY']>0,
                                                        row['USER_DEFINED_TARGET_PERCENT_2050_LIKELY']>0,
                                                        row['USER_DEFINED_TARGET_PERCENT_2100_LIKELY']>0])]
        
        self.BIO_GBF_4B_SNES_LIKELY_AND_MAYBE_SEL = [row['SCIENTIFIC_NAME'] for _,row in BIO_GBF4B_SNES_score.iterrows()
                                                if all([row['USER_DEFINED_TARGET_PERCENT_2030_LIKELY_MAYBE']>0,
                                                        row['USER_DEFINED_TARGET_PERCENT_2050_LIKELY_MAYBE']>0,
                                                        row['USER_DEFINED_TARGET_PERCENT_2100_LIKELY_MAYBE']>0])]
        
        self.BIO_GBF4B_ECNES_LIKELY_SEL = [row['COMMUNITY'] for _,row in BIO_GBF4B_ECNES_score.iterrows()
                                                if all([row['USER_DEFINED_TARGET_PERCENT_2030_LIKELY']>0,
                                                        row['USER_DEFINED_TARGET_PERCENT_2050_LIKELY']>0,
                                                        row['USER_DEFINED_TARGET_PERCENT_2100_LIKELY']>0])]
        
        self.BIO_GBF4B_ECNES_LIKELY_AND_MAYBE_SEL = [row['COMMUNITY'] for _,row in BIO_GBF4B_ECNES_score.iterrows()
                                                if all([row['USER_DEFINED_TARGET_PERCENT_2030_LIKELY_MAYBE']>0,
                                                        row['USER_DEFINED_TARGET_PERCENT_2050_LIKELY_MAYBE']>0,
                                                        row['USER_DEFINED_TARGET_PERCENT_2100_LIKELY_MAYBE']>0])]
        
        
        if len(self.BIO_GBF_4B_SNES_LIKELY_SEL) == 0 or len(self.BIO_GBF4B_ECNES_LIKELY_SEL) == 0:
            raise ValueError("At least one of 'LIKELY' layers should be selected!")
        
        likely_maybe_union = set(self.BIO_GBF_4B_SNES_LIKELY_SEL) & set(self.BIO_GBF_4B_SNES_LIKELY_AND_MAYBE_SEL)
        if len(likely_maybe_union) > 0:
            print(f"WARNING: {len(likely_maybe_union)} species are found in both 'LIKELY' and 'LIKELY_MAYBE' layers!")
            print(' LUTO will only use "LIKELY" layer to set target for SNES targets:')
            [print(f"    {i}") for i in likely_maybe_union]
            self.BIO_GBF_4B_SNES_LIKELY_AND_MAYBE_SEL = list(set(self.BIO_GBF_4B_SNES_LIKELY_AND_MAYBE_SEL) - set(self.BIO_GBF_4B_SNES_LIKELY_SEL))
            
        likely_maybe_union = set(self.BIO_GBF4B_ECNES_LIKELY_SEL) & set(self.BIO_GBF4B_ECNES_LIKELY_AND_MAYBE_SEL)
        if len(likely_maybe_union) > 0:
            print(f"WARNING: {len(likely_maybe_union)} communities are found in both 'LIKELY' and 'LIKELY_MAYBE' layers!")
            print('LUTO will only use "LIKELY" layer to set target for ECNES targets:')
            [print(f"    {i}") for i in likely_maybe_union]
            self.BIO_GBF4B_ECNES_LIKELY_AND_MAYBE_SEL = list(set(self.BIO_GBF4B_ECNES_LIKELY_AND_MAYBE_SEL) - set(self.BIO_GBF4B_ECNES_LIKELY_SEL))
            

        self.BIO_GBF4B_SNES_BASELINE_SCORE_TARGET_PERCENT_LIKELY = BIO_GBF4B_SNES_score.query(f'SCIENTIFIC_NAME in {self.BIO_GBF_4B_SNES_LIKELY_SEL}')
        self.BIO_GBF4B_SNES_BASELINE_SCORE_TARGET_PERCENT_LIKELY_AND_MAYBE = BIO_GBF4B_SNES_score.query(f'SCIENTIFIC_NAME in {self.BIO_GBF_4B_SNES_LIKELY_AND_MAYBE_SEL}')
        self.BIO_GBF4B_ECNES_BASELINE_SCORE_TARGET_PERCENT_LIKELY = BIO_GBF4B_ECNES_score.query(f'COMMUNITY in {self.BIO_GBF4B_ECNES_LIKELY_SEL}')
        self.BIO_GBF4B_ECNES_BASELINE_SCORE_TARGET_PERCENT_LIKELY_AND_MAYBE = BIO_GBF4B_ECNES_score.query(f'COMMUNITY in {self.BIO_GBF4B_ECNES_LIKELY_AND_MAYBE_SEL}')
        
 
 
        ###############################################################
        # BECCS data.
        ###############################################################
        print("\tLoading BECCS data...", flush=True)

        # Load dataframe
        beccs_df = pd.read_hdf(os.path.join(INPUT_DIR, 'cell_BECCS_df.h5'), where=self.MASK)

        # Capture as numpy arrays
        self.BECCS_COSTS_AUD_HA_YR = beccs_df['BECCS_COSTS_AUD_HA_YR'].to_numpy()
        self.BECCS_REV_AUD_HA_YR = beccs_df['BECCS_REV_AUD_HA_YR'].to_numpy()
        self.BECCS_TCO2E_HA_YR = beccs_df['BECCS_TCO2E_HA_YR'].to_numpy()
        self.BECCS_MWH_HA_YR = beccs_df['BECCS_MWH_HA_YR'].to_numpy()


        ###############################################################
        # Cost multiplier data.
        ###############################################################
        cost_mult_excel = pd.ExcelFile(os.path.join(INPUT_DIR, 'cost_multipliers.xlsx'))
        self.AC_COST_MULTS = pd.read_excel(cost_mult_excel, "AC_multiplier", index_col="Year")
        self.QC_COST_MULTS = pd.read_excel(cost_mult_excel, "QC_multiplier", index_col="Year")
        self.FOC_COST_MULTS = pd.read_excel(cost_mult_excel, "FOC_multiplier", index_col="Year")
        self.FLC_COST_MULTS = pd.read_excel(cost_mult_excel, "FLC_multiplier", index_col="Year")
        self.FDC_COST_MULTS = pd.read_excel(cost_mult_excel, "FDC_multiplier", index_col="Year")
        self.WP_COST_MULTS = pd.read_excel(cost_mult_excel, "WP_multiplier", index_col="Year")["Water_delivery_price_multiplier"].to_dict()
        self.WATER_LICENSE_COST_MULTS = pd.read_excel(cost_mult_excel, "Water License Cost multiplier", index_col="Year")["Water_license_cost_multiplier"].to_dict()
        self.EST_COST_MULTS = pd.read_excel(cost_mult_excel, "Establishment cost multiplier", index_col="Year")["Establishment_cost_multiplier"].to_dict()
        self.MAINT_COST_MULTS = pd.read_excel(cost_mult_excel, "Maintennance cost multiplier", index_col="Year")["Maintennance_cost_multiplier"].to_dict()
        self.TRANS_COST_MULTS = pd.read_excel(cost_mult_excel, "Transitions cost multiplier", index_col="Year")["Transitions_cost_multiplier"].to_dict()
        self.SAVBURN_COST_MULTS = pd.read_excel(cost_mult_excel, "Savanna burning cost multiplier", index_col="Year")["Savanna_burning_cost_multiplier"].to_dict()
        self.IRRIG_COST_MULTS = pd.read_excel(cost_mult_excel, "Irrigation cost multiplier", index_col="Year")["Irrigation_cost_multiplier"].to_dict()
        self.BECCS_COST_MULTS = pd.read_excel(cost_mult_excel, "BECCS cost multiplier", index_col="Year")["BECCS_cost_multiplier"].to_dict()
        self.BECCS_REV_MULTS = pd.read_excel(cost_mult_excel, "BECCS revenue multiplier", index_col="Year")["BECCS_revenue_multiplier"].to_dict()
        self.FENCE_COST_MULTS = pd.read_excel(cost_mult_excel, "Fencing cost multiplier", index_col="Year")["Fencing_cost_multiplier"].to_dict()


        print("Data loading complete\n")        

    def get_coord(self, index_ij: np.ndarray, trans):
        """
        Calculate the coordinates [[lon,...],[lat,...]] based on
        the given index [[row,...],[col,...]] and transformation matrix.

        Parameters:
        index_ij (np.ndarray): A numpy array containing the row and column indices.
        trans (affin): An instance of the Transformation class.
        resfactor (int, optional): The resolution factor. Defaults to 1.

        Returns:
        tuple: A tuple containing the x and y coordinates.
        """
        coord_x = trans.c + trans.a * (index_ij[1] + 0.5)    # Move to the center of the cell
        coord_y = trans.f + trans.e * (index_ij[0] + 0.5)    # Move to the center of the cell
        return coord_x, coord_y


    def update_geo_meta(self):
        """
        Update the geographic metadata based on the current settings.

        Note: When this function is called, the RESFACTOR is assumend to be > 1,
        because there is no need to update the metadata if the RESFACTOR is 1.

        Returns:
            dict: The updated geographic metadata.
        """
        meta = self.GEO_META_FULLRES.copy()
        height, width = (self.GEO_META_FULLRES['height'], self.GEO_META_FULLRES['width'])  if settings.WRITE_FULL_RES_MAPS else self.LUMAP_2D_RESFACTORED.shape
        trans = list(self.GEO_META_FULLRES['transform'])
        trans[0] = trans[0] if settings.WRITE_FULL_RES_MAPS else trans[0] * settings.RESFACTOR    # Adjust the X resolution
        trans[4] = trans[4] if settings.WRITE_FULL_RES_MAPS else trans[4] * settings.RESFACTOR    # Adjust the Y resolution
        trans = Affine(*trans)
        meta.update(width=width, height=height, compress='lzw', driver='GTiff', transform=trans, nodata=self.NODATA, dtype='float32')
        return meta

    def get_array_resfactor_applied(self, array: np.ndarray):
        """
        Returns a version of the given array with the ResFactor applied.
        """
        return array[self.MASK]

    def add_lumap(self, yr: int, lumap: np.ndarray):
        """
        Safely adds a land-use map to the the Data object.
        """
        self.lumaps[yr] = lumap

    def add_lmmap(self, yr: int, lmmap: np.ndarray):
        """
        Safely adds a land-management map to the Data object.
        """
        self.lmmaps[yr] = lmmap

    def add_ammaps(self, yr: int, ammap: np.ndarray):
        """
        Safely adds an agricultural management map to the Data object.
        """
        self.ammaps[yr] = ammap

    def add_ag_dvars(self, yr: int, ag_dvars: np.ndarray):
        """
        Safely adds agricultural decision variables' values to the Data object.
        """
        self.ag_dvars[yr] = ag_dvars

    def add_non_ag_dvars(self, yr: int, non_ag_dvars: np.ndarray):
        """
        Safely adds non-agricultural decision variables' values to the Data object.
        """
        self.non_ag_dvars[yr] = non_ag_dvars

    def add_ag_man_dvars(self, yr: int, ag_man_dvars: dict[str, np.ndarray]):
        """
        Safely adds agricultural management decision variables' values to the Data object.
        """
        self.ag_man_dvars[yr] = ag_man_dvars
        
        
    def get_exact_resfactored_lumap_mrj(self):
        """
        Rather than picking the center cell when resfactoring the lumap, this function
        calculate the exact value of each land-use cell based from lumap to create dvars.
        
        E.g., given a resfactor of 5, then each resfactored dvar cell will cover a 5x5 area.
        If there are 9 Apple cells in the 5x5 area, then the dvar cell for it will be 9/25. 
        
        """
        if settings.RESFACTOR == 1:
            return lumap2ag_l_mrj(self.LUMAP_NO_RESFACTOR, self.LMMAP_NO_RESFACTOR)[:, self.MASK, :]

        # Create a 2D array of IDs for the LUMAP_2D_RESFACTORED
        lumap_2d_id = np.arange(self.LUMAP_2D_RESFACTORED.size).reshape(self.LUMAP_2D_RESFACTORED.shape)
        lumap_2d_id = upsample_array(self, lumap_2d_id, settings.RESFACTOR)    
        lumask_2d_no_resfactor = (self.LUMAP_2D != self.NODATA) & (self.LUMAP_2D != self.MASK_LU_CODE)    

        # Get the 2D water supply map at full resolution 
        lmmap_full_2d = np.full_like(self.NLUM_MASK, self.NODATA, dtype=np.int16)                           # 2D map,  full of nodata (-9999)
        np.place(lmmap_full_2d, self.NLUM_MASK == 1, self.LMMAP_NO_RESFACTOR)                               # 2D map,  -9999 for ocean; -1 for desert, urban, water, etc; 0-27 for land uses

        # Calculate the number of cells with each resfactored ID cell
        cell_count = np.bincount(lumap_2d_id.flatten(), lumask_2d_no_resfactor.flatten(), minlength=self.LUMAP_2D_RESFACTORED.size)
        lumap_resample_avg = np.zeros((len(self.LANDMANS), self.NCELLS, self.N_AG_LUS), dtype=np.float32)
                
        for idx_lu in self.DESC2AGLU.values():
            for idx_w, _ in enumerate(self.LANDMANS):
                # Get the cells with the same ID and water supply
                lumap_w = (self.LUMAP_2D == idx_lu) * (lmmap_full_2d == idx_w)
                cell_sum = np.bincount(lumap_2d_id.flatten(), lumap_w.flatten(), minlength=self.LUMAP_2D_RESFACTORED.size)

                # Calculate the average value of each ID cell
                with np.errstate(divide='ignore', invalid='ignore'):                    # Ignore the division by zero warning
                    cell_avg = cell_sum / cell_count
                    cell_avg[~np.isfinite(cell_avg)] = 0                                # Set the NaN and Inf to 0
                    
                # Reshape the 1D avg array to 2D array
                cell_avg_2d = cell_avg.reshape(self.LUMAP_2D_RESFACTORED.shape)
                # Upsample the 2D array from choarser resolution to finer resolution
                cell_avg_2d = upsample_array(self, cell_avg_2d, settings.RESFACTOR).astype(np.float32)
                # Only keep the cells within the luto study area
                cell_avg_1d = cell_avg_2d[np.nonzero(self.NLUM_MASK)]
                cell_avg_1d = cell_avg_1d[self.MASK]

                lumap_resample_avg[idx_w, :, idx_lu] = cell_avg_1d
                
        return lumap_resample_avg
    
    
    
    def get_GBF3_target_scores_by_year(self, yr:int):
        '''
        Interpolate the user-defined targets to get target at the given year
        '''
        
        GBF3_target_percents = []
        for _,row in self.GBF3_BASELINE_AREA_AND_USERDEFINE_TARGETS.iterrows():
            f = interp1d(
                [2010, 2030, 2050, 2100],
                [min(row['BASE_YR_PERCENT'],row['USER_DEFINED_TARGET_PERCENT_2030']), 
                 row['USER_DEFINED_TARGET_PERCENT_2030'], 
                 row['USER_DEFINED_TARGET_PERCENT_2050'], 
                 row['USER_DEFINED_TARGET_PERCENT_2100']
                ],
                kind="linear",
                fill_value="extrapolate",
            )
            GBF3_target_percents.append(f(yr).item())
            
        return self.BIO_GBF3_BASELINE_SCORE_ALL_AUSTRALIA * GBF3_target_percents / 100  # Convert the percentage to proportion

    
    def get_GBF4A_bio_layers_by_yr(self, yr: int, level:Literal['species', 'group']='species'):
        '''
        Get the biodiversity suitability score [hectare weighted] for each species at the given year.
        
        The raw biodiversity suitability score [2D (shape, 808*978), (dtype, uint8, 0-100)] represents the 
        suitability of each cell for each species/group.  Here it is LINEARLY interpolated to the given year,
        then LINEARLY interpolated to the given spatial coordinates.
        
        Because the coordinates are the controid of the `self.MASK` array, so the spatial interpolation is 
        simultaneously a masking process. 
        
        The suitability score is then weighted by the area (ha) of each cell. The area weighting is necessary 
        to ensure that the biodiversity suitability score will not be affected by different RESFACTOR (i.e., cell size) values.
        '''
        
        input_lr = self.BIO_GBF4A_SPECIES_LAYER if level == 'species' else self.BIO_GBF4A_GROUPS_LAYER
        
        current_species_val = input_lr.interp(                          # Here the year interpolation is done first                      
            year=yr,
            method='linear', 
            kwargs={'fill_value': 'extrapolate'}
        ).interp(                                                       # Then the spatial interpolation and masking is done
            x=xr.DataArray(self.COORD_LON_LAT[0], dims='cell'),
            y=xr.DataArray(self.COORD_LON_LAT[1], dims='cell'),
            method='linear'                                             # Use LINEAR interpolation for the `suitability` values
        ).drop_vars(['year'])
        
        # Weight the biodiversity suitability by the area of each cell, so that the biodiversity contribution score
        # will not be affected by different RESFACTOR (i.e., cell size) values.
        current_species_val = (current_species_val * self.REAL_AREA).values.astype(np.float32)
        return current_species_val
    
    
    def get_GBF4A_area_weighted_score_all_Australia_by_yr(self, yr: int):
        '''
        Get the biodiversity suitability score (area weighted [ha]) for each species at the given year for all Australia.
        '''
        # Get the target percentage for each species at the given year
        target_pct = []
        for _,row in self.BIO_GBF4A_BASELINE_SCORE_AND_TARGET_PERCENT_SPECIES.iterrows():
            f = interp1d(
                [1990, 2030, 2050, 2100],
                [row['HABITAT_SUITABILITY_BASELINE_PERCENT'], row[f'USER_DEFINED_TARGET_PERCENT_2030'], row[f'USER_DEFINED_TARGET_PERCENT_2050'], row[f'USER_DEFINED_TARGET_PERCENT_2100']],
                kind="linear",
                fill_value="extrapolate",
            )
            target_pct.append(f(yr).item()) 
            
        # Calculate the target biodiversity suitability score for each species at the given year for all Australia
        target_scores_all_AUS = self.BIO_GBF4A_BASELINE_SCORE_AND_TARGET_PERCENT_SPECIES['HABITAT_SUITABILITY_BASELINE_SCORE_ALL_AUSTRALIA'] * np.array(target_pct)
        return target_scores_all_AUS
    
    
    def get_GBF4A_area_weighted_score_outside_natural_LUTO_by_yr(self, yr: int, level:Literal['species', 'group']='species'):
        '''
        Get the biodiversity suitability score (area weighted [ha]) for each species at the given year for the Outside LUTO natural land.
        '''
        
        if level == 'species':
            base_score = self.BIO_GBF4A_BASELINE_SCORE_AND_TARGET_PERCENT_SPECIES['HABITAT_SUITABILITY_BASELINE_SCORE_OUTSIDE_LUTO']
            proj_score = self.BIO_GBF4A_OUTSDIE_LUTO_SCORE_SPECIES.pivot(index='species', columns='year').reset_index()
        elif level == 'group':
            base_score = self.BIO_GBF4A_BASELINE_SCORE_GROUPS['HABITAT_SUITABILITY_BASELINE_SCORE_OUTSIDE_LUTO']
            proj_score = self.BIO_GBF4A_OUTSDIE_LUTO_SCORE_GROUPS.pivot(index='group', columns='year').reset_index()
        else:
            raise ValueError("Invalid level. Must be 'species' or 'group'")
        
        # Put the base score to the proj_score
        proj_score.columns = proj_score.columns.droplevel() 
        proj_score[1990] = base_score.values
        
        # Interpolate the suitability score for each species/group at the given year
        outside_natural_scores = []
        for _,row in proj_score.iterrows():
            f = interp1d(
                [1990, 2030, 2050, 2070, 2090],
                [row[1990], row[2030], row[2050], row[2070], row[2090]],
                kind="linear",
                fill_value="extrapolate",
            )
            outside_natural_scores.append(f(yr).item())
        
        return  outside_natural_scores
    
    
    def get_GBF4A_suitability_target_inside_natural_LUTO_by_yr(self, yr: int):
        '''
        Get the biodiversity suitability score (area weighted [ha]) for each species at the given year for the Inside LUTO natural land.
        '''
        target_scores = self.get_GBF4A_area_weighted_score_all_Australia_by_yr(yr) - self.get_GBF4A_area_weighted_score_outside_natural_LUTO_by_yr(yr)
        return target_scores.values


    def get_GBF4B_SNES_target_inside_LUTO_natural_by_year(self, yr:int, layer:Literal['LIKELY', 'LIKELY_AND_MAYBE']):
        
        # Check the layer name
        if layer == 'LIKELY':
            snes_df = self.BIO_GBF4B_SNES_BASELINE_SCORE_TARGET_PERCENT_LIKELY
        elif layer == 'LIKELY_AND_MAYBE':
            snes_df = self.BIO_GBF4B_SNES_BASELINE_SCORE_TARGET_PERCENT_LIKELY_AND_MAYBE
        else:
            raise ValueError("Invalid layer name. Must be 'LIKELY' or 'LIKELY_AND_MAYBE'")
        
        # Check the num of selected species
        if len(snes_df) == 0:
            return 0
        
        target_pct = []
        for _,row in snes_df.iterrows():
            f = interp1d(
                [2010, 2030, 2050, 2100],
                [row[f'HABITAT_SIGNIFICANCE_BASELINE_PERCENT_{layer}'], row[f'USER_DEFINED_TARGET_PERCENT_2030_{layer}'], row[f'USER_DEFINED_TARGET_PERCENT_2050_{layer}'], row[f'USER_DEFINED_TARGET_PERCENT_2100_{layer}']],
                kind = "linear",
                fill_value = "extrapolate",
            )
            target_pct.append(f(yr).item())
            
        # Get the significance score for all Australia and outside LUTO natural
        snes_out_LUTO = snes_df[f'HABITAT_SIGNIFICANCE_BASELINE_OUT_LUTO_NATURAL_{layer}']
        snes_score_all_Australia = snes_df[f'HABITAT_SIGNIFICANCE_BASELINE_ALL_AUSTRALIA_{layer}'] * target_pct
        # Get the significance score for inside LUTO natural
        snes_inside_LUTO_natural =  snes_score_all_Australia - snes_out_LUTO
        return snes_inside_LUTO_natural.values
    
        
    def get_GBF4B_ECNES_target_inside_LUTO_natural_by_year(self, yr:int, layer:Literal['LIKELY', 'LIKELY_AND_MAYBE']):
        
        # Check the layer name
        if layer == 'LIKELY':
            ecnes_df = self.BIO_GBF4B_ECNES_BASELINE_SCORE_TARGET_PERCENT_LIKELY
        elif layer == 'LIKELY_AND_MAYBE':
            ecnes_df = self.BIO_GBF4B_ECNES_BASELINE_SCORE_TARGET_PERCENT_LIKELY_AND_MAYBE
        else:
            raise ValueError("Invalid layer name. Must be 'LIKELY' or 'LIKELY_AND_MAYBE'")
        
        # Check the num of selected communities
        if len(ecnes_df) == 0:
            return 0
        
        target_pct = []
        for _,row in ecnes_df.iterrows():
            f = interp1d(
                [2010, 2030, 2050, 2100],
                [row[f'HABITAT_SIGNIFICANCE_BASELINE_PERCENT_{layer}'], row[f'USER_DEFINED_TARGET_PERCENT_2030_{layer}'], row[f'USER_DEFINED_TARGET_PERCENT_2050_{layer}'], row[f'USER_DEFINED_TARGET_PERCENT_2100_{layer}']],
                kind = "linear",
                fill_value = "extrapolate",
            )
            target_pct.append(f(yr).item())
            
        # Get the significance score for all Australia and outside LUTO natural
        ecnes_out_LUTO = ecnes_df[f'HABITAT_SIGNIFICANCE_BASELINE_OUT_LUTO_NATURAL_{layer}']
        ecnes_score_all_Australia = ecnes_df[f'HABITAT_SIGNIFICANCE_BASELINE_ALL_AUSTRALIA_{layer}'] * target_pct
        # Get the significance score for inside LUTO natural
        ecnes_inside_LUTO_natural =  ecnes_score_all_Australia - ecnes_out_LUTO
        return ecnes_inside_LUTO_natural.values
    
    
    def get_GBF4B_SNES_layers(self, layer:Literal['LIKELY', 'LIKELY_AND_MAYBE']):
        '''
        Get the biodiversity significance score (area weighted [ha]) for each species at the given year for all Australia.
        '''
        BIO_GBF4B_SPECIES_raw = xr.open_dataarray(f'{settings.INPUT_DIR}/bio_DCCEEW_SNES.nc', chunks={'species':1})
        
        if layer == 'LIKELY':
            snes_arr = BIO_GBF4B_SPECIES_raw.sel(species=self.BIO_GBF_4B_SNES_LIKELY_SEL, cell=self.MASK, presence=layer).compute()
        elif layer == 'LIKELY_AND_MAYBE':
            snes_arr = BIO_GBF4B_SPECIES_raw.sel(species=self.BIO_GBF_4B_SNES_LIKELY_AND_MAYBE_SEL, cell=self.MASK, presence=layer).compute()
        else:
            raise ValueError("Invalid layer name, must be 'LIKELY' or 'LIKELY_AND_MAYBE'")
        
        # Check the num of selected species
        if len(snes_arr) == 0:
            return np.array(0)
        
        return (snes_arr.values * self.REAL_AREA).astype(np.float32)


    def get_GBF4B_ECNES_layers(self, layer:Literal['LIKELY', 'LIKELY_AND_MAYBE']):
        '''
        Get the biodiversity significance score (area weighted [ha]) for each species at the given year for all Australia.
        '''
        BIO_GBF4B_COMUNITY_raw = xr.open_dataarray(f'{settings.INPUT_DIR}/bio_DCCEEW_ECNES.nc', chunks={'species':1})

        if layer == 'LIKELY':
            ecnes_arr = BIO_GBF4B_COMUNITY_raw.sel(species=self.BIO_GBF4B_ECNES_LIKELY_SEL, cell=self.MASK, presence=layer).compute()
        elif layer == 'LIKELY_AND_MAYBE':
            ecnes_arr = BIO_GBF4B_COMUNITY_raw.sel(species=self.BIO_GBF4B_ECNES_LIKELY_AND_MAYBE_SEL, cell=self.MASK, presence=layer).compute()
        else:
            raise ValueError("Invalid layer name, must be 'LIKELY' or 'LIKELY_AND_MAYBE'")
        
        # Check the num of selected species
        if len(ecnes_arr) == 0:
            return np.array(0)
        
        return (ecnes_arr.values * self.REAL_AREA).astype(np.float32)
    
    
    def get_regional_adoption_percent_by_year(self, yr: int):
        """
        Get the regional adoption percentage for each region for the given year.
        
        Return a list of tuples where each tuple contains 
        - the region ID, 
        - landuse name, 
        - the adoption percentage.
        
        """
        reg_adop_limits = []
        for _,row in self.REGIONAL_ADOPTION_TARGETS.iterrows():
            f = interp1d(
                [2010, 2030, 2050, 2100],
                [row['BASE_LANDUSE_AREA_PERCENT'], row['ADOPTION_PERCENTAGE_2030'], row['ADOPTION_PERCENTAGE_2050'], row['ADOPTION_PERCENTAGE_2100']],
                kind="linear",
                fill_value="extrapolate",
            )
            reg_adop_limits.append((row[REGIONAL_ADOPTION_ZONE], row['TARGET_LANDUSE'], f(yr).item()))
            
        return reg_adop_limits
    
    def get_regional_adoption_limit_ha_by_year(self, yr: int):
        """
        Get the regional adoption area for each region for the given year.
        
        Return a list of tuples where each tuple contains
        - the region ID,
        - landuse name,
        - the adoption area (ha).
        """
        reg_adop_limits = self.get_regional_adoption_percent_by_year(yr)
        reg_adop_limits_ha = []
        for reg, landuse, pct in reg_adop_limits:
            reg_total_area_ha = ((self.REGIONAL_ADOPTION_ZONES == reg) * self.REAL_AREA).sum()
            reg_adop_limits_ha.append((reg, landuse, reg_total_area_ha * pct / 100))
            
        return reg_adop_limits_ha
    
    
    def add_production_data(self, yr: int, data_type: str, prod_data: Any):
        """
        Safely save production data for a given year to the Data object.

        Parameters
        ----
        yr: int
            Year of production data being saved.
        data_type: str
            Type of production data being saved. Typically either 'Production', 'GHG Emissions' or 'Biodiversity'.
        prod_data: Any
            Actual production data to save.
        """
        if yr not in self.prod_data:
            self.prod_data[yr] = {}
        self.prod_data[yr][data_type] = prod_data

    def add_obj_vals(self, yr: int, obj_val: float):
        """
        Safely save objective value for a given year to the Data object
        """
        self.obj_vals[yr] = obj_val

    def set_path(self, base_year, target_year, step_size, years) -> str:
        """Create a folder for storing outputs and return folder name."""

        # Get the years to write
        if settings.MODE == "snapshot":
            yr_all = [base_year, target_year]
        elif settings.MODE == "timeseries":
            yr_all = list(range(base_year, target_year + 1, step_size))

        # Create path name
        self.path = f"{OUTPUT_DIR}/{self.timestamp_sim}_RF{settings.RESFACTOR}_{yr_all[0]}-{yr_all[-1]}_{settings.MODE}"

        # Get all paths
        paths = (
            [self.path]
            + [f"{self.path}/out_{yr}" for yr in yr_all]
            + [f"{self.path}/out_{yr}/lucc_separate" for yr in yr_all[1:]]
        )  # Skip creating lucc_separate for base year

        # Add the path for the comparison between base-year and target-year if in the timeseries mode
        if settings.MODE == "timeseries":
            self.path_begin_end_compare = f"{self.path}/begin_end_compare_{yr_all[0]}_{yr_all[-1]}"
            paths = (
                paths
                + [self.path_begin_end_compare]
                + [
                    f"{self.path_begin_end_compare}/out_{yr_all[0]}",
                    f"{self.path_begin_end_compare}/out_{yr_all[-1]}",
                    f"{self.path_begin_end_compare}/out_{yr_all[-1]}/lucc_separate",
                ]
            )

        # Create all paths
        for p in paths:
            if not os.path.exists(p):
                os.mkdir(p)

        return self.path

    def get_production(
        self,
        yr_cal: int,
        lumap: np.ndarray,
        lmmap: np.ndarray,
    ) -> np.ndarray:
        """
        Return total production of commodities for a specific year...

        'yr_cal' is calendar year

        Can return base year production (e.g., year = 2010) or can return production for
        a simulated year if one exists (i.e., year = 2030).

        Includes the impacts of land-use change, productivity increases, and
        climate change on yield.
        """
        if yr_cal == self.YR_CAL_BASE:
            ag_X_mrj = self.AG_L_MRJ
            non_ag_X_rk = self.NON_AG_L_RK
            ag_man_X_mrj = self.AG_MAN_L_MRJ_DICT
            
        else:
            ag_X_mrj = lumap2ag_l_mrj(lumap, lmmap)
            non_ag_X_rk = lumap2non_ag_l_mk(lumap, len(settings.NON_AG_LAND_USES.keys()))
            ag_man_X_mrj = get_base_am_vars(self.NCELLS, self.NLMS, self.N_AG_LUS)

        # Calculate year index (i.e., number of years since 2010)
        yr_idx = yr_cal - self.YR_CAL_BASE

        # Get the quantity of each commodity produced by agricultural land uses
        ag_q_mrp = ag_quantity.get_quantity_matrices(self, yr_idx)

        # Convert map of land-use in mrj format to mrp format using vectorization
        ag_X_mrp = np.einsum('mrj,pj->mrp', ag_X_mrj, self.LU2PR.astype(bool))

        # Sum quantities in product (PR/p) representation.
        ag_q_p = np.einsum('mrp,mrp->p', ag_q_mrp, ag_X_mrp)

        # Transform quantities to commodity (CM/c) representation.
        ag_q_c = np.einsum('cp,p->c', self.PR2CM.astype(bool), ag_q_p)

        # Get the quantity of each commodity produced by non-agricultural land uses
        q_crk = non_ag_quantity.get_quantity_matrix(self, ag_q_mrp, lumap)
        non_ag_q_c = np.einsum('crk,rk->c', q_crk, non_ag_X_rk)

        # Get quantities produced by agricultural management options
        ag_man_q_mrp = ag_quantity.get_agricultural_management_quantity_matrices(self, ag_q_mrp, yr_idx)
        ag_man_q_c = np.zeros(self.NCMS)

        j2p = {j: [p for p in range(self.NPRS) if self.LU2PR[p, j]]
                        for j in range(self.N_AG_LUS)}
        for am, am_lus in AG_MANAGEMENTS_TO_LAND_USES.items():
            am_j_list = [self.DESC2AGLU[lu] for lu in am_lus]
            current_ag_man_X_mrp = np.zeros(ag_q_mrp.shape, dtype=np.float32)
            for j in am_j_list:
                for p in j2p[j]:
                    current_ag_man_X_mrp[:, :, p] = ag_man_X_mrj[am][:, :, j]

            ag_man_q_p = np.einsum('mrp,mrp->p', ag_man_q_mrp[am], current_ag_man_X_mrp)
            ag_man_q_c += np.einsum('cp,p->c', self.PR2CM.astype(bool), ag_man_q_p)

        # Return total commodity production as numpy array.
        total_q_c = ag_q_c + non_ag_q_c + ag_man_q_c
        return total_q_c

    def get_carbon_price_by_yr_idx(self, yr_idx: int) -> float:
        """
        Return the price of carbon per tonne for a given year index (since 2010).
        The resulting year should be between 2010 - 2100
        """
        yr_cal = yr_idx + self.YR_CAL_BASE
        return self.get_carbon_price_by_year(yr_cal)

    def get_carbon_price_by_year(self, yr_cal: int) -> float:
        """
        Return the price of carbon per tonne for a given year.
        The resulting year should be between 2010 - 2100
        """
        if yr_cal not in self.CARBON_PRICES:
            raise ValueError(
                f"Carbon price data not given for the given year: {yr_cal}. "
                f"Year should be between {self.YR_CAL_BASE} and 2100."
            )
        return self.CARBON_PRICES[yr_cal]

    def get_water_nl_yield_for_yr_idx(
        self,
        yr_idx: int,
        water_dr_yield: Optional[np.ndarray] = None,
        water_sr_yield: Optional[np.ndarray] = None,
    ) -> np.ndarray:
        """
        Get the net land water yield array, inclusive of all cells that LUTO does not look at.

        Returns
        -------
        np.ndarray: shape (NCELLS,)
        """
        water_dr_yield = (
            water_dr_yield if water_dr_yield is not None
            else self.WATER_YIELD_DR_FILE[yr_idx]
        )
        water_sr_yield = (
            water_sr_yield if water_sr_yield is not None
            else self.WATER_YIELD_SR_FILE[yr_idx]
        )
        dr_prop = self.DEEP_ROOTED_PROPORTION

        return (dr_prop * water_dr_yield + (1 - dr_prop) * water_sr_yield)<|MERGE_RESOLUTION|>--- conflicted
+++ resolved
@@ -917,17 +917,10 @@
         )
 
         # Get the carbon emissions from the one natural land to another
-<<<<<<< HEAD
         self.GHG_PENALTY_UNALL_NATURAL_TO_MODIFIED = co2e_stock_unall_natural
         self.GHG_PENALTY_UNALL_NATURAL_TO_LVSTK_NATURAL = co2e_stock_unall_natural - co2e_stock_lvstk_natural
         self.GHG_PENALTY_LVSTK_NATURAL_TO_UNALL_NATURAL = co2e_stock_lvstk_natural - co2e_stock_unall_natural
         self.GHG_PENALTY_LVSTK_NATURAL_TO_MODIFIED = co2e_stock_lvstk_natural
-=======
-        self.GHG_PENALTY_UNALL_NATURAL_TO_MODIFIED = self.get_array_resfactor_applied(co2e_stock_unall_natural)                                  # Carbon stored in biomass emitted instantly and completely 
-        self.GHG_PENALTY_UNALL_NATURAL_TO_LVSTK_NATURAL = self.get_array_resfactor_applied(co2e_stock_unall_natural - co2e_stock_lvstk_natural)  # Carbon stored in biomass emitted instantly and completely 
-        self.GHG_PENALTY_LVSTK_NATURAL_TO_UNALL_NATURAL = self.get_array_resfactor_applied(co2e_stock_lvstk_natural - co2e_stock_unall_natural)  # Carbon accrues over time
-        self.GHG_PENALTY_LVSTK_NATURAL_TO_MODIFIED = self.get_array_resfactor_applied(co2e_stock_lvstk_natural)                                  # Carbon stored in biomass emitted instantly and completely 
->>>>>>> d2473ad3
 
 
 
