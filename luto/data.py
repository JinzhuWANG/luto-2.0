--- conflicted
+++ resolved
@@ -1152,27 +1152,7 @@
         The degradation scores are float values range between 0-1 indicating the discount of biodiversity value for each cell.
         E.g., 0.8 means the biodiversity value of the cell is 80% of the original raw biodiversity value.
         '''
-<<<<<<< HEAD
-        self.BIODIV_DEGRADE_LDS = np.where(self.SAVBURN_ELIGIBLE, settings.LDS_BIODIVERSITY_VALUE, 1)                                           # Get the biodiversity degradation score for LDS burning (1D numpy array)
-        biodiv_degrade_habitat = np.vectorize(self.BIODIV_HABITAT_DEGRADE_LOOK_UP.get)(self.LUMAP_NO_RESFACTOR).astype(np.float32)              # Get the biodiversity degradation score for each cell (1D numpy array)
-
-        # Get the biodiversity damage under LDS burning (0-1) for each cell
-        biodiv_degradation_raw_weighted_LDS = self.BIODIV_SCORE_RAW_WEIGHTED * (1 - self.BIODIV_DEGRADE_LDS)                                    # Biodiversity damage under LDS burning (1D numpy array)
-        biodiv_degradation_raw_weighted_habitat = self.BIODIV_SCORE_RAW_WEIGHTED * (1 - biodiv_degrade_habitat)                                 # Biodiversity damage under under HCAS (1D numpy array)
-
-        # Get the biodiversity value at the beginning of the simulation                 
-        self.BIODIV_RAW_WEIGHTED_LDS = self.BIODIV_SCORE_RAW_WEIGHTED - biodiv_degradation_raw_weighted_LDS                                     # Biodiversity value under LDS burning (1D numpy array); will be used as base score for calculating ag/non-ag stratagies impacts on biodiversity
-        biodiv_base_yr_val = self.BIODIV_RAW_WEIGHTED_LDS - biodiv_degradation_raw_weighted_habitat                                             # Biodiversity value at the beginning year (1D numpy array)
-        self.BIODIV_BASE_YR_VAL_SUM = np.nansum(biodiv_base_yr_val[self.LUMASK] * self.REAL_AREA_NO_RESFACTOR[self.LUMASK])                     # Sum the biodiversity value within the LUMASK
-        self.BIODIV_BASE_YR_VAL_EACH_LU = np.bincount(                                                                                          # Sum the biodiversity value within each land-use type
-            self.LUMAP_NO_RESFACTOR[self.LUMASK], 
-            weights=biodiv_base_yr_val[self.LUMASK] * self.REAL_AREA_NO_RESFACTOR[self.LUMASK]
-        )
-        
-        # Apply the resfactor to the biodiversity degradation scores
-        self.BIODIV_DEGRADE_LDS = self.get_array_resfactor_applied(self.BIODIV_DEGRADE_LDS)
-
-=======
+
         self.BIODIV_DEGRADE_LDS = np.where(self.SAVBURN_ELIGIBLE, settings.LDS_BIODIVERSITY_VALUE, 1)                                                   # Get the biodiversity degradation score for LDS burning (1D numpy array)
         biodiv_degrade_habitat = np.vectorize(self.BIODIV_HABITAT_DEGRADE_LOOK_UP.get, otypes=[float])(self.LUMAP).astype(np.float32)                   # Get the biodiversity degradation score for each cell (1D numpy array)
 
@@ -1193,8 +1173,7 @@
             weights=biodiv_base_yr_val[self.GBF2_PRIORITY_CONSERVATION_MASK] * self.REAL_AREA[self.GBF2_PRIORITY_CONSERVATION_MASK],
             minlength=self.N_AG_LUS
         ) 
-        
->>>>>>> 4712406e
+
 
         # Biodiversity values need to be restored under the GBF Target 2                    
         '''                 
