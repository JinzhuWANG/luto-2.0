# Copyright 2022 Fjalar J. de Haan and Brett A. Bryan at Deakin University
#
# This file is part of LUTO 2.0.
#
# LUTO 2.0 is free software: you can redistribute it and/or modify it under the
# terms of the GNU General Public License as published by the Free Software
# Foundation, either version 3 of the License, or (at your option) any later
# version.
#
# LUTO 2.0 is distributed in the hope that it will be useful, but WITHOUT ANY
# WARRANTY; without even the implied warranty of MERCHANTABILITY or FITNESS FOR
# A PARTICULAR PURPOSE. See the GNU General Public License for more details.
#
# You should have received a copy of the GNU General Public License along with
# LUTO 2.0. If not, see <https://www.gnu.org/licenses/>.



import os
import math
import h5py

import xarray as xr
import numpy as np
import pandas as pd
import rasterio

import luto.settings as settings
import luto.economics.agricultural.quantity as ag_quantity
import luto.economics.non_agricultural.quantity as non_ag_quantity

from itertools import product
from joblib import Parallel, delayed

from dataclasses import dataclass
from typing import Any, Optional
from affine import Affine
from scipy.interpolate import interp1d
from luto.ag_managements import AG_MANAGEMENTS_TO_LAND_USES
from luto.settings import INPUT_DIR, OUTPUT_DIR



def dict2matrix(d, fromlist, tolist):
    """Return 0-1 matrix mapping 'from-vectors' to 'to-vectors' using dict d."""
    A = np.zeros((len(tolist), len(fromlist)), dtype=np.int8)
    for j, jstr in enumerate(fromlist):
        for istr in d[jstr]:
            i = tolist.index(istr)
            A[i, j] = True
    return A


def get_base_am_vars(ncells, ncms, n_ag_lus):
    """
    Get the 2010 agricultural management option vars.
    It is assumed that no agricultural management options were used in 2010,
    so get zero arrays in the correct format.
    """
    am_vars = {}
    for am in AG_MANAGEMENTS_TO_LAND_USES:
        am_vars[am] = np.zeros((ncms, ncells, n_ag_lus))

    return am_vars


def lumap2ag_l_mrj(lumap, lmmap):
    """
    Return land-use maps in decision-variable (X_mrj) format.
    Where 'm' is land mgt, 'r' is cell, and 'j' is agricultural land-use.

    Cells used for non-agricultural land uses will have value 0 for all agricultural
    land uses, i.e. all r.
    """
    # Set up a container array of shape m, r, j.
    x_mrj = np.zeros((2, lumap.shape[0], 28), dtype=bool)   # TODO - remove 2

    # Populate the 3D land-use, land mgt mask.
    for j in range(28):
        # One boolean map for each land use.
        jmap = np.where(lumap == j, True, False).astype(bool)
        # Keep only dryland version.
        x_mrj[0, :, j] = np.where(lmmap == False, jmap, False)
        # Keep only irrigated version.
        x_mrj[1, :, j] = np.where(lmmap == True, jmap, False)

    return x_mrj.astype(bool)


def lumap2non_ag_l_mk(lumap, num_non_ag_land_uses: int):
    """
    Convert the land-use map to a decision variable X_rk, where 'r' indexes cell and
    'k' indexes non-agricultural land use.

    Cells used for agricultural purposes have value 0 for all k.
    """
    base_code = settings.NON_AGRICULTURAL_LU_BASE_CODE
    non_ag_lu_codes = list(range(base_code, base_code + num_non_ag_land_uses))

    # Set up a container array of shape r, k.
    x_rk = np.zeros((lumap.shape[0], num_non_ag_land_uses), dtype=bool)

    for i,k in enumerate(non_ag_lu_codes):
        kmap = np.where(lumap == k, True, False)
        x_rk[:, i] = kmap

    return x_rk.astype(bool)


@dataclass
class Data:
    """
    Contains all data required for the LUTO model to run. Loads all data upon initialisation.
    """

    def __init__(self, timestamp: str) -> None:
        """
        Sets up output containers (lumaps, lmmaps, etc) and loads all LUTO data, adjusted
        for resfactor.
        """
        # Path for write module - overwrite when provided with a base and target year
        self.path = None
        # Timestamp of simulation to which this object belongs - will be updated each time a simulation
        # is run using this Data object.
        self.timestamp_sim = timestamp

        # Setup output containers
        self.lumaps = {}
        self.lmmaps = {}
        self.ammaps = {}
        self.ag_dvars = {}
        self.non_ag_dvars = {}
        self.ag_man_dvars = {}
        self.prod_data = {}
        self.obj_vals = {}

        # Containers for reprojected dvar data
        self.ag_dvars_2D_reproj_match = {}
        self.non_ag_dvars_2D_reproj_match = {}
        self.ag_man_dvars_2D_reproj_match = {}

        print('')
        print('Beginning data initialisation...')

        self.YR_CAL_BASE = 2010  # The base year, i.e. where year index yr_idx == 0.



        ###############################################################
        # Masking and spatial coarse graining.
        ###############################################################
        print("\tSetting up masking and spatial course graining data...", flush=True)

        # Set resfactor multiplier
        self.RESMULT = settings.RESFACTOR ** 2

        # Set the nodata and non-ag code
        self.NODATA = -9999
        self.MASK_LU_CODE = -1

        # Load LUMAP without resfactor
        self.LUMAP_NO_RESFACTOR = pd.read_hdf(os.path.join(INPUT_DIR, "lumap.h5")).to_numpy()                   # 1D (ij flattend),  0-27 for land uses; -1 for non-agricultural land uses; All cells in Australia (land only)

        # NLUM mask.
        with rasterio.open(os.path.join(INPUT_DIR, "NLUM_2010-11_mask.tif")) as rst:
            self.NLUM_MASK = rst.read(1).astype(np.int8)                                                        # 2D map,  0 for ocean, 1 for land
            self.LUMAP_2D = np.full_like(self.NLUM_MASK, self.NODATA, dtype=np.int16)                           # 2D map,  full of nodata (-9999)
            np.place(self.LUMAP_2D, self.NLUM_MASK == 1, self.LUMAP_NO_RESFACTOR)                               # 2D map,  -9999 for ocean; -1 for desert, urban, water, etc; 0-27 for land uses
            self.GEO_META_FULLRES = rst.meta                                                                    # dict,  key-value pairs of geospatial metadata for the full resolution land-use map
            self.GEO_META_FULLRES['dtype'] = 'float32'                                                          # Set the data type to float32
            self.GEO_META_FULLRES['nodata'] = self.NODATA                                                       # Set the nodata value to -9999

        # Mask out non-agricultural, non-environmental plantings land (i.e., -1) from lumap (True means included cells. Boolean dtype.)
        self.LUMASK = self.LUMAP_NO_RESFACTOR != self.MASK_LU_CODE                                              # 1D (ij flattend);  `True` for land uses; `False` for desert, urban, water, etc

        # Get the lon/lat coordinates.
        self.COORD_LON_LAT = self.get_coord(np.nonzero(self.NLUM_MASK), self.GEO_META_FULLRES['transform'])             # 2D array([lon, ...], [lat, ...]);  lon/lat coordinates for each cell in Australia (land only)

        # Return combined land-use and resfactor mask
        if settings.RESFACTOR > 1:

            # Create settings.RESFACTOR mask for spatial coarse-graining.
            rf_mask = self.NLUM_MASK.copy()
            nonzeroes = np.nonzero(rf_mask)
            rf_mask[int(settings.RESFACTOR/2)::settings.RESFACTOR, int(settings.RESFACTOR/2)::settings.RESFACTOR] = 0
            resmask = np.where(rf_mask[nonzeroes] == 0, True, False)

            # Superimpose resfactor mask upon land-use map mask (Boolean).
            self.MASK = self.LUMASK * resmask

            # Get the resfactored 2D lumap and x/y coordinates.
            self.LUMAP_2D_RESFACTORED = self.LUMAP_2D[int(settings.RESFACTOR/2)::settings.RESFACTOR, int(settings.RESFACTOR/2)::settings.RESFACTOR]

            # Get the resfactored lon/lat coordinates.
            self.COORD_LON_LAT = self.COORD_LON_LAT[0][self.MASK], self.COORD_LON_LAT[1][self.MASK]

            # Update the geospatial metadata.
            self.GEO_META = self.update_geo_meta()


        elif settings.RESFACTOR == 1:
            self.MASK = self.LUMASK
            self.GEO_META = self.GEO_META_FULLRES

        else:
            raise KeyError("Resfactor setting invalid")



        ###############################################################
        # Load Xarray reference data.
        ###############################################################
        print("\tLoading reference Xarray for reproject decision variables...", flush=True)
        self.REPROJECT_TARGET_ID_MAP = xr.load_dataset(f'{settings.INPUT_DIR}/bio_id_map.nc')['data'].compute()
        self.REPROJECT_REFERENCE_MAP = xr.load_dataset(f'{settings.INPUT_DIR}/bio_mask.nc')['data'].compute()



        ###############################################################
        # Load agricultural crop and livestock data.
        ###############################################################
        print("\tLoading agricultural crop and livestock data...", flush=True)
        self.AGEC_CROPS = pd.read_hdf(os.path.join(INPUT_DIR, "agec_crops.h5"))
        self.AGEC_LVSTK = pd.read_hdf(os.path.join(INPUT_DIR, "agec_lvstk.h5"))
        # Price multipliers for livestock and crops over the years.
        self.CROP_PRICE_MULTIPLIERS = pd.read_excel(os.path.join(INPUT_DIR, "ag_price_multipliers.xlsx"), sheet_name="AGEC_CROPS", index_col="Year")
        self.LVSTK_PRICE_MULTIPLIERS = pd.read_excel(os.path.join(INPUT_DIR, "ag_price_multipliers.xlsx"), sheet_name="AGEC_LVSTK", index_col="Year")



        ###############################################################
        # Set up lists of land-uses, commodities etc.
        ###############################################################
        print("\tSetting up lists of land uses, commodities, etc...", flush=True)

        # Read in lexicographically ordered list of land-uses.
        self.AGRICULTURAL_LANDUSES = pd.read_csv((os.path.join(INPUT_DIR, 'ag_landuses.csv')), header = None)[0].to_list()
        self.NON_AGRICULTURAL_LANDUSES = list(settings.NON_AG_LAND_USES.keys())

        self.NONAGLU2DESC = dict(zip(range(settings.NON_AGRICULTURAL_LU_BASE_CODE,
                                    settings.NON_AGRICULTURAL_LU_BASE_CODE + len(self.NON_AGRICULTURAL_LANDUSES)),
                            self.NON_AGRICULTURAL_LANDUSES))

        self.DESC2NONAGLU = {value: key for key, value in self.NONAGLU2DESC.items()}

        # Get number of land-uses
        self.N_AG_LUS = len(self.AGRICULTURAL_LANDUSES)
        self.N_NON_AG_LUS = len(self.NON_AGRICULTURAL_LANDUSES)

        # Construct land-use index dictionary (distinct from LU_IDs!)
        self.AGLU2DESC = {i: lu for i, lu in enumerate(self.AGRICULTURAL_LANDUSES)}
        self.DESC2AGLU = {value: key for key, value in self.AGLU2DESC.items()}
        self.AGLU2DESC[-1] = 'Non-agricultural land'

        # Some useful sub-sets of the land uses.
        self.LU_CROPS = [ lu for lu in self.AGRICULTURAL_LANDUSES if 'Beef' not in lu
                                                                  and 'Sheep' not in lu
                                                                  and 'Dairy' not in lu
                                                                  and 'Unallocated' not in lu
                                                                  and 'Non-agricultural' not in lu ]
        self.LU_LVSTK = [ lu for lu in self.AGRICULTURAL_LANDUSES if 'Beef' in lu
                                                        or 'Sheep' in lu
                                                        or 'Dairy' in lu ]
        self.LU_UNALL = [ lu for lu in self.AGRICULTURAL_LANDUSES if 'Unallocated' in lu ]
        self.LU_NATURAL = [
            self.DESC2AGLU["Beef - natural land"],
            self.DESC2AGLU["Dairy - natural land"],
            self.DESC2AGLU["Sheep - natural land"],
            self.DESC2AGLU["Unallocated - natural land"],
        ]
        self.LU_MODIFIED_LAND = [self.DESC2AGLU[lu] for lu in self.AGRICULTURAL_LANDUSES if self.DESC2AGLU[lu] not in self.LU_NATURAL]

        self.LU_CROPS_INDICES = [self.AGRICULTURAL_LANDUSES.index(lu) for lu in self.AGRICULTURAL_LANDUSES if lu in self.LU_CROPS]
        self.LU_LVSTK_INDICES = [self.AGRICULTURAL_LANDUSES.index(lu) for lu in self.AGRICULTURAL_LANDUSES if lu in self.LU_LVSTK]
        self.LU_UNALL_INDICES = [self.AGRICULTURAL_LANDUSES.index(lu) for lu in self.AGRICULTURAL_LANDUSES if lu in self.LU_UNALL]

        self.NON_AG_LU_NATURAL = [
            self.DESC2NONAGLU["Environmental Plantings"],
            self.DESC2NONAGLU["Riparian Plantings"],
            self.DESC2NONAGLU["Sheep Agroforestry"],
            self.DESC2NONAGLU["Beef Agroforestry"],
            self.DESC2NONAGLU["Carbon Plantings (Block)"],
            self.DESC2NONAGLU["Sheep Carbon Plantings (Belt)"],
            self.DESC2NONAGLU["Beef Carbon Plantings (Belt)"],
            self.DESC2NONAGLU["BECCS"],
        ]

        # Define which land uses correspond to deep/shallow rooted water yield.
        self.LU_SHALLOW_ROOTED = [
            self.DESC2AGLU["Hay"], self.DESC2AGLU["Summer cereals"], self.DESC2AGLU["Summer legumes"],
            self.DESC2AGLU["Summer oilseeds"], self.DESC2AGLU["Winter cereals"], self.DESC2AGLU["Winter legumes"],
            self.DESC2AGLU["Winter oilseeds"], self.DESC2AGLU["Cotton"], self.DESC2AGLU["Other non-cereal crops"],
            self.DESC2AGLU["Rice"], self.DESC2AGLU["Vegetables"], self.DESC2AGLU["Dairy - modified land"],
            self.DESC2AGLU["Beef - modified land"], self.DESC2AGLU["Sheep - modified land"],
            self.DESC2AGLU["Unallocated - modified land"],
        ]
        self.LU_DEEP_ROOTED = [
            self.DESC2AGLU["Apples"], self.DESC2AGLU["Citrus"], self.DESC2AGLU["Grapes"], self.DESC2AGLU["Nuts"],
            self.DESC2AGLU["Pears"], self.DESC2AGLU["Plantation fruit"], self.DESC2AGLU["Stone fruit"],
            self.DESC2AGLU["Sugar"], self.DESC2AGLU["Tropical stone fruit"],
        ]

        # Derive land management types from AGEC.
        self.LANDMANS = {t[1] for t in self.AGEC_CROPS.columns}  # Set comp., unique entries.
        self.LANDMANS = list(self.LANDMANS)  # Turn into list.
        self.LANDMANS.sort()  # Ensure lexicographic order.

        # Get number of land management types
        self.NLMS = len(self.LANDMANS)

        # List of products. Everything upper case to avoid mistakes.
        self.PR_CROPS = [s.upper() for s in self.LU_CROPS]
        self.PR_LVSTK = [ s.upper() + ' ' + p
                          for s in self.LU_LVSTK if 'DAIRY' not in s.upper()
                          for p in ['LEXP', 'MEAT'] ]
        self.PR_LVSTK += [s.upper() for s in self.LU_LVSTK if 'DAIRY' in s.upper()]
        self.PR_LVSTK += [s.upper() + ' WOOL' for s in self.LU_LVSTK if 'SHEEP' in s.upper()]
        self.PRODUCTS = self.PR_CROPS + self.PR_LVSTK
        self.PRODUCTS.sort() # Ensure lexicographic order.

        # Get number of products
        self.NPRS = len(self.PRODUCTS)

        # Some land-uses map to multiple products -- a dict and matrix to capture this.
        # Crops land-uses and crop products are one-one. Livestock is more complicated.
        self.LU2PR_DICT = {key: [key.upper()] if key in self.LU_CROPS else [] for key in self.AGRICULTURAL_LANDUSES}
        for lu in self.LU_LVSTK:
            for PR in self.PR_LVSTK:
                if lu.upper() in PR:
                    self.LU2PR_DICT[lu] = self.LU2PR_DICT[lu] + [PR]

        # A reverse dictionary for convenience.
        self.PR2LU_DICT = {pr: key for key, val in self.LU2PR_DICT.items() for pr in val}

        self.LU2PR = dict2matrix(self.LU2PR_DICT, self.AGRICULTURAL_LANDUSES, self.PRODUCTS)


        # List of commodities. Everything lower case to avoid mistakes.
        # Basically collapse 'NATURAL LAND' and 'MODIFIED LAND' products and remove duplicates.
        self.COMMODITIES = { ( s.replace(' - NATURAL LAND', '')
                                .replace(' - MODIFIED LAND', '')
                                .lower() )
                                for s in self.PRODUCTS }
        self.COMMODITIES = list(self.COMMODITIES)
        self.COMMODITIES.sort()
        self.CM_CROPS = [s for s in self.COMMODITIES if s in [k.lower() for k in self.LU_CROPS]]

        # Get number of commodities
        self.NCMS = len(self.COMMODITIES)


        # Some commodities map to multiple products -- dict and matrix to capture this.
        # Crops commodities and products are one-one. Livestock is more complicated.
        self.CM2PR_DICT = { key.lower(): [key.upper()] if key in self.CM_CROPS else []
                    for key in self.COMMODITIES }
        for key, _ in self.CM2PR_DICT.items():
            if len(key.split())==1:
                head = key.split()[0]
                tail = 0
            else:
                head = key.split()[0]
                tail = key.split()[1]
            for PR in self.PR_LVSTK:
                if tail==0 and head.upper() in PR:
                    self.CM2PR_DICT[key] = self.CM2PR_DICT[key] + [PR]
                elif (head.upper()) in PR and (tail.upper() in PR):
                    self.CM2PR_DICT[key] = self.CM2PR_DICT[key] + [PR]
                else:
                    ... # Do nothing, this should be a crop.

        self.PR2CM = dict2matrix(self.CM2PR_DICT, self.COMMODITIES, self.PRODUCTS).T # Note the transpose.



        ###############################################################
        # Spatial layers.
        ###############################################################
        print("\tSetting up spatial layers data...", flush=True)

        # Actual hectares per cell, including projection corrections.
        self.REAL_AREA = pd.read_hdf(os.path.join(INPUT_DIR, "real_area.h5")).to_numpy()
        self.REAL_AREA_W_RESFACTOR = self.get_array_resfactor_applied(self.REAL_AREA) * self.RESMULT

        # Derive NCELLS (number of spatial cells) real area.
        self.NCELLS = self.REAL_AREA.shape[0]

        # Initial (2010) land-use map, mapped as lexicographic land-use class indices.
        self.LUMAP = self.get_array_resfactor_applied(self.LUMAP_NO_RESFACTOR)
        self.add_lumap(self.YR_CAL_BASE, self.LUMAP)

        # Initial (2010) land management map.
        self.LMMAP_NO_RESFACTOR = pd.read_hdf(os.path.join(INPUT_DIR, "lmmap.h5")).to_numpy()
        self.LMMAP = self.get_array_resfactor_applied(self.LMMAP_NO_RESFACTOR)
        self.add_lmmap(self.YR_CAL_BASE, self.LMMAP)

        # Initial (2010) agricutural management maps - no cells are used for alternative agricultural management options.
        # Includes a separate AM map for each agricultural management option, because they can be stacked.
        self.AMMAP_DICT_NO_RESFACTOR = {
            am: np.zeros(self.NCELLS).astype("int8") for am in AG_MANAGEMENTS_TO_LAND_USES
        }
        self.AMMAP_DICT = {
            am: self.get_array_resfactor_applied(array)
            for am, array in self.AMMAP_DICT_NO_RESFACTOR.items()
        }
        self.add_ammaps(self.YR_CAL_BASE, self.AMMAP_DICT)

        self.AG_L_MRJ = lumap2ag_l_mrj(self.LUMAP, self.LMMAP)  # Boolean [2, 4218733, 28]
        self.add_ag_dvars(self.YR_CAL_BASE, self.AG_L_MRJ)

        self.NON_AG_L_RK = lumap2non_ag_l_mk(
            self.LUMAP, len(self.NON_AGRICULTURAL_LANDUSES)     # Int8
        )
        self.add_non_ag_dvars(self.YR_CAL_BASE, self.NON_AG_L_RK)


        ###############################################################
        # Climate change impact data.
        ###############################################################
        print("\tLoading climate change data...", flush=True)

        self.CLIMATE_CHANGE_IMPACT = pd.read_hdf(
            os.path.join(INPUT_DIR, "climate_change_impacts_" + settings.RCP + "_CO2_FERT_" + settings.CO2_FERT.upper() + ".h5")
        )



        ###############################################################
        # Livestock related data.
        ###############################################################
        print("\tLoading livestock related data...", flush=True)

        self.FEED_REQ = np.nan_to_num(
            pd.read_hdf(os.path.join(INPUT_DIR, "feed_req.h5")).to_numpy()
        )
        self.PASTURE_KG_DM_HA = pd.read_hdf(
            os.path.join(INPUT_DIR, "pasture_kg_dm_ha.h5")
        ).to_numpy()
        self.SAFE_PUR_NATL = pd.read_hdf(os.path.join(INPUT_DIR, "safe_pur_natl.h5")).to_numpy()
        self.SAFE_PUR_MODL = pd.read_hdf(os.path.join(INPUT_DIR, "safe_pur_modl.h5")).to_numpy()



        ###############################################################
        # Agricultural management options data.
        ###############################################################
        print("\tLoading agricultural management options' data...", flush=True)

        # Asparagopsis taxiformis data
        asparagopsis_file = os.path.join(INPUT_DIR, "20231101_Bundle_MR.xlsx")
        self.ASPARAGOPSIS_DATA = {}
        self.ASPARAGOPSIS_DATA["Beef - natural land"] = pd.read_excel(
            asparagopsis_file, sheet_name="MR bundle (ext cattle)", index_col="Year"
        )
        self.ASPARAGOPSIS_DATA["Beef - modified land"] = pd.read_excel(
            asparagopsis_file, sheet_name="MR bundle (int cattle)", index_col="Year"
        )
        self.ASPARAGOPSIS_DATA["Sheep - natural land"] = pd.read_excel(
            asparagopsis_file, sheet_name="MR bundle (sheep)", index_col="Year"
        )
        self.ASPARAGOPSIS_DATA["Sheep - modified land"] = self.ASPARAGOPSIS_DATA[
            "Sheep - natural land"
        ]
        self.ASPARAGOPSIS_DATA["Dairy - natural land"] = pd.read_excel(
            asparagopsis_file, sheet_name="MR bundle (dairy)", index_col="Year"
        )
        self.ASPARAGOPSIS_DATA["Dairy - modified land"] = self.ASPARAGOPSIS_DATA[
            "Dairy - natural land"
        ]

        # Precision agriculture data
        prec_agr_file = os.path.join(INPUT_DIR, "20231101_Bundle_AgTech_NE.xlsx")
        self.PRECISION_AGRICULTURE_DATA = {}
        int_cropping_data = pd.read_excel(
            prec_agr_file, sheet_name="AgTech NE bundle (int cropping)", index_col="Year"
        )
        cropping_data = pd.read_excel(
            prec_agr_file, sheet_name="AgTech NE bundle (cropping)", index_col="Year"
        )
        horticulture_data = pd.read_excel(
            prec_agr_file, sheet_name="AgTech NE bundle (horticulture)", index_col="Year"
        )

        for lu in [
            "Hay",
            "Summer cereals",
            "Summer legumes",
            "Summer oilseeds",
            "Winter cereals",
            "Winter legumes",
            "Winter oilseeds",
        ]:
            # Cropping land uses
            self.PRECISION_AGRICULTURE_DATA[lu] = cropping_data

        for lu in ["Cotton", "Other non-cereal crops", "Rice", "Sugar", "Vegetables"]:
            # Intensive Cropping land uses
            self.PRECISION_AGRICULTURE_DATA[lu] = int_cropping_data

        for lu in [
            "Apples",
            "Citrus",
            "Grapes",
            "Nuts",
            "Pears",
            "Plantation fruit",
            "Stone fruit",
            "Tropical stone fruit",
        ]:
            # Horticulture land uses
            self.PRECISION_AGRICULTURE_DATA[lu] = horticulture_data

        # Ecological grazing data
        eco_grazing_file = os.path.join(INPUT_DIR, "20231107_ECOGRAZE_Bundle.xlsx")
        self.ECOLOGICAL_GRAZING_DATA = {}
        self.ECOLOGICAL_GRAZING_DATA["Beef - modified land"] = pd.read_excel(
            eco_grazing_file, sheet_name="Ecograze bundle (ext cattle)", index_col="Year"
        )
        self.ECOLOGICAL_GRAZING_DATA["Sheep - modified land"] = pd.read_excel(
            eco_grazing_file, sheet_name="Ecograze bundle (sheep)", index_col="Year"
        )
        self.ECOLOGICAL_GRAZING_DATA["Dairy - modified land"] = pd.read_excel(
            eco_grazing_file, sheet_name="Ecograze bundle (dairy)", index_col="Year"
        )

        # Load soil carbon data, convert C to CO2e (x 44/12), and average over years
        self.SOIL_CARBON_AVG_T_CO2_HA = self.get_array_resfactor_applied(
            pd.read_hdf(os.path.join(INPUT_DIR, "soil_carbon_t_ha.h5")).to_numpy(dtype=np.float32)
            * (44 / 12)
            / settings.SOC_AMORTISATION
        )

        # Load AgTech EI data
        prec_agr_file = os.path.join(INPUT_DIR, '20231107_Bundle_AgTech_EI.xlsx')
        self.AGTECH_EI_DATA = {}
        int_cropping_data = pd.read_excel( prec_agr_file, sheet_name='AgTech EI bundle (int cropping)', index_col='Year' )
        cropping_data = pd.read_excel( prec_agr_file, sheet_name='AgTech EI bundle (cropping)', index_col='Year' )
        horticulture_data = pd.read_excel( prec_agr_file, sheet_name='AgTech EI bundle (horticulture)', index_col='Year' )

        for lu in ['Hay', 'Summer cereals', 'Summer legumes', 'Summer oilseeds',
                'Winter cereals', 'Winter legumes', 'Winter oilseeds']:
            # Cropping land uses
            self.AGTECH_EI_DATA[lu] = cropping_data

        for lu in ['Cotton', 'Other non-cereal crops', 'Rice', 'Sugar', 'Vegetables']:
            # Intensive Cropping land uses
            self.AGTECH_EI_DATA[lu] = int_cropping_data

        for lu in ['Apples', 'Citrus', 'Grapes', 'Nuts', 'Pears',
                'Plantation fruit', 'Stone fruit', 'Tropical stone fruit']:
            # Horticulture land uses
            self.AGTECH_EI_DATA[lu] = horticulture_data

        # Load BioChar data
        biochar_file = os.path.join(INPUT_DIR, '20240918_Bundle_BC.xlsx')
        self.BIOCHAR_DATA = {}
        cropping_data = pd.read_excel( biochar_file, sheet_name='Biochar (cropping)', index_col='Year' )
        horticulture_data = pd.read_excel( biochar_file, sheet_name='Biochar (horticulture)', index_col='Year' )

        for lu in ['Hay', 'Summer cereals', 'Summer legumes', 'Summer oilseeds',
                'Winter cereals', 'Winter legumes', 'Winter oilseeds']:
            # Cropping land uses
            self.BIOCHAR_DATA[lu] = cropping_data

        for lu in ['Apples', 'Citrus', 'Grapes', 'Nuts', 'Pears',
                'Plantation fruit', 'Stone fruit', 'Tropical stone fruit']:
            # Horticulture land uses
            self.BIOCHAR_DATA[lu] = horticulture_data



        ###############################################################
        # Productivity data.
        ###############################################################
        print("\tLoading productivity data...", flush=True)

        # Yield increases.
        fpath = os.path.join(INPUT_DIR, "yieldincreases_bau2022.csv")
        self.BAU_PROD_INCR = pd.read_csv(fpath, header=[0, 1]).astype(np.float32)



        ###############################################################
        # Calculate base year production and apply resfactor to
        # various required data arrays
        ###############################################################
        print("\tCalculating base year productivity...", flush=True)
        yr_cal_base_prod_data = self.get_production(
            self.YR_CAL_BASE, self.LUMAP_NO_RESFACTOR, self.LMMAP_NO_RESFACTOR
        )
        self.add_production_data(self.YR_CAL_BASE, "Production", yr_cal_base_prod_data)

        self.CLIMATE_CHANGE_IMPACT = self.get_df_resfactor_applied(self.CLIMATE_CHANGE_IMPACT)
        self.REAL_AREA_NO_RESFACTOR = self.REAL_AREA.copy()
        self.REAL_AREA = self.get_array_resfactor_applied(self.REAL_AREA) * self.RESMULT
        self.NCELLS = self.REAL_AREA.shape[0]

        self.FEED_REQ = self.get_array_resfactor_applied(self.FEED_REQ)
        self.PASTURE_KG_DM_HA = self.get_array_resfactor_applied(self.PASTURE_KG_DM_HA)
        self.SAFE_PUR_MODL = self.get_array_resfactor_applied(self.SAFE_PUR_MODL)
        self.SAFE_PUR_NATL = self.get_array_resfactor_applied(self.SAFE_PUR_NATL)

        self.AG_MAN_L_MRJ_DICT = get_base_am_vars(
            self.NCELLS, self.NLMS, self.N_AG_LUS               # Dictionary containing Int8 arrays
        )
        self.add_ag_man_dvars(self.YR_CAL_BASE, self.AG_MAN_L_MRJ_DICT)



        ###############################################################
        # Auxiliary Spatial Layers
        # (spatial layers not required for production calculation)
        ###############################################################
        print("\tLoading auxiliary spatial layers data...", flush=True)

        # Load stream length data in metres of stream per cell
        self.STREAM_LENGTH = pd.read_hdf(
            os.path.join(INPUT_DIR, "stream_length_m_cell.h5")
        ).to_numpy()

        # Calculate the proportion of the area of each cell within stream buffer (convert REAL_AREA from ha to m2 and divide m2 by m2)
        self.RP_PROPORTION = self.get_array_resfactor_applied(
            ((2 * settings.RIPARIAN_PLANTING_BUFFER_WIDTH * self.STREAM_LENGTH) / (self.REAL_AREA_NO_RESFACTOR * 10000)).astype(np.float32)
        )
        # Calculate the length of fencing required for each cell in per hectare terms for riparian plantings
        self.RP_FENCING_LENGTH = self.get_array_resfactor_applied(
            ((2 * settings.RIPARIAN_PLANTING_TORTUOSITY_FACTOR * self.STREAM_LENGTH) / self.REAL_AREA_NO_RESFACTOR).astype(np.float32)
        )


        # Initial reprojected dvars data (2D xarray, ).
        self.add_ag_dvars_xr(self.YR_CAL_BASE, self.AG_L_MRJ)
        self.add_am_dvars_xr(self.YR_CAL_BASE, self.AG_MAN_L_MRJ_DICT)
        self.add_non_ag_dvars_xr(self.YR_CAL_BASE, self.NON_AG_L_RK)


        ###############################################################
        # Additional agricultural economic data.
        ###############################################################
        print("\tLoading additional agricultural economic data...", flush=True)

         # Load the agro-economic data (constructed using dataprep.py).
        self.AGEC_CROPS = self.get_df_resfactor_applied(self.AGEC_CROPS)
        self.AGEC_LVSTK = self.get_df_resfactor_applied(self.AGEC_LVSTK)

        # Load greenhouse gas emissions from agriculture
        self.AGGHG_CROPS = self.get_df_resfactor_applied(
            pd.read_hdf(os.path.join(INPUT_DIR, "agGHG_crops.h5"))
        )
        self.AGGHG_LVSTK = self.get_df_resfactor_applied(
            pd.read_hdf(os.path.join(INPUT_DIR, "agGHG_lvstk.h5"))
        )
        self.AGGHG_IRRPAST = self.get_array_resfactor_applied(
            pd.read_hdf(os.path.join(INPUT_DIR, "agGHG_irrpast.h5"))
        )

        # Raw transition cost matrix. In AUD/ha and ordered lexicographically.
        self.AG_TMATRIX = np.load(os.path.join(INPUT_DIR, "ag_tmatrix.npy"))

        # Boolean x_mrj matrix with allowed land uses j for each cell r under lm.
        self.EXCLUDE = np.load(os.path.join(INPUT_DIR, "x_mrj.npy"))
        self.EXCLUDE = self.EXCLUDE[:, self.MASK, :]  # Apply resfactor specially for the exclude matrix



        ###############################################################
        # Non-agricultural data.
        ###############################################################
        print("\tLoading non-agricultural data...", flush=True)

        # Load plantings economic data
        self.EP_EST_COST_HA = self.get_array_resfactor_applied(
            pd.read_hdf(os.path.join(INPUT_DIR, "ep_est_cost_ha.h5")).to_numpy(dtype=np.float32)
        )
        self.CP_EST_COST_HA = self.get_array_resfactor_applied(
            pd.read_hdf(os.path.join(INPUT_DIR, "cp_est_cost_ha.h5")).to_numpy(dtype=np.float32)
        )

        # Load fire risk data (reduced carbon sequestration by this amount)
        fr_df = pd.read_hdf(os.path.join(INPUT_DIR, "fire_risk.h5"))
        fr_dict = {"low": "FD_RISK_PERC_5TH", "med": "FD_RISK_MEDIAN", "high": "FD_RISK_PERC_95TH"}
        fire_risk = fr_df[fr_dict[settings.FIRE_RISK]]

        # Load environmental plantings (block) GHG sequestration (aboveground carbon discounted by settings.RISK_OF_REVERSAL and settings.FIRE_RISK)
        ep_df = pd.read_hdf(os.path.join(INPUT_DIR, "ep_block_avg_t_co2_ha_yr.h5"))
        self.EP_BLOCK_AVG_T_CO2_HA = self.get_array_resfactor_applied(
            (
                ep_df.EP_BLOCK_AG_AVG_T_CO2_HA_YR * (fire_risk / 100) * (1 - settings.RISK_OF_REVERSAL)
                + ep_df.EP_BLOCK_BG_AVG_T_CO2_HA_YR
            ).to_numpy(dtype=np.float32)
        )

        # Load environmental plantings (belt) GHG sequestration (aboveground carbon discounted by settings.RISK_OF_REVERSAL and settings.FIRE_RISK)
        ep_df = pd.read_hdf(os.path.join(INPUT_DIR, "ep_belt_avg_t_co2_ha_yr.h5"))
        self.EP_BELT_AVG_T_CO2_HA = self.get_array_resfactor_applied(
            (
                (ep_df.EP_BELT_AG_AVG_T_CO2_HA_YR * (fire_risk / 100) * (1 - settings.RISK_OF_REVERSAL))
                + ep_df.EP_BELT_BG_AVG_T_CO2_HA_YR
            ).to_numpy(dtype=np.float32)
        )

        # Load environmental plantings (riparian) GHG sequestration (aboveground carbon discounted by settings.RISK_OF_REVERSAL and settings.FIRE_RISK)
        ep_df = pd.read_hdf(os.path.join(INPUT_DIR, "ep_rip_avg_t_co2_ha_yr.h5"))
        self.EP_RIP_AVG_T_CO2_HA = self.get_array_resfactor_applied(
            (
                (ep_df.EP_RIP_AG_AVG_T_CO2_HA_YR * (fire_risk / 100) * (1 - settings.RISK_OF_REVERSAL))
                + ep_df.EP_RIP_BG_AVG_T_CO2_HA_YR
            ).to_numpy(dtype=np.float32)
        )

        # Load carbon plantings (block) GHG sequestration (aboveground carbon discounted by settings.RISK_OF_REVERSAL and settings.FIRE_RISK)
        cp_df = pd.read_hdf(os.path.join(INPUT_DIR, "cp_block_avg_t_co2_ha_yr.h5"))
        self.CP_BLOCK_AVG_T_CO2_HA = self.get_array_resfactor_applied(
            (
                (cp_df.CP_BLOCK_AG_AVG_T_CO2_HA_YR * (fire_risk / 100) * (1 - settings.RISK_OF_REVERSAL))
                + cp_df.CP_BLOCK_BG_AVG_T_CO2_HA_YR
            ).to_numpy(dtype=np.float32)
        )

        # Load farm forestry [i.e. carbon plantings (belt)] GHG sequestration (aboveground carbon discounted by settings.RISK_OF_REVERSAL and settings.FIRE_RISK)
        cp_df = pd.read_hdf(os.path.join(INPUT_DIR, "cp_belt_avg_t_co2_ha_yr.h5"))
        self.CP_BELT_AVG_T_CO2_HA = self.get_array_resfactor_applied(
            (
                (cp_df.CP_BELT_AG_AVG_T_CO2_HA_YR * (fire_risk / 100) * (1 - settings.RISK_OF_REVERSAL))
                + cp_df.CP_BELT_BG_AVG_T_CO2_HA_YR
            ).to_numpy(dtype=np.float32)
        )

        # Agricultural land use to plantings raw transition costs:
        self.AG2EP_TRANSITION_COSTS_HA = np.load(
            os.path.join(INPUT_DIR, "ag_to_ep_tmatrix.npy")
        )  # shape: (28,)

        # EP to agricultural land use transition costs:
        self.EP2AG_TRANSITION_COSTS_HA = np.load(
            os.path.join(INPUT_DIR, "ep_to_ag_tmatrix.npy")
        )  # shape: (28,)


        ###############################################################
        # Water data.
        ###############################################################
        print("\tLoading water data...", flush=True)
        
        # Initialize water constraints to avoid recalculating them every time.
        self.WATER_YIELD_LIMITS = None

        # Water requirements by land use -- LVSTK.
        wreq_lvstk_dry = pd.DataFrame()
        wreq_lvstk_irr = pd.DataFrame()

        # The rj-indexed arrays have zeroes where j is not livestock.
        for lu in self.AGRICULTURAL_LANDUSES:
            if lu in self.LU_LVSTK:
                # First find out which animal is involved.
                animal, _ = ag_quantity.lvs_veg_types(lu)
                # Water requirements per head are for drinking and irrigation.
                wreq_lvstk_dry[lu] = self.AGEC_LVSTK["WR_DRN", animal] * settings.LIVESTOCK_DRINKING_WATER
                wreq_lvstk_irr[lu] = (
                    self.AGEC_LVSTK["WR_IRR", animal] + self.AGEC_LVSTK["WR_DRN", animal] * settings.LIVESTOCK_DRINKING_WATER
                )
            else:
                wreq_lvstk_dry[lu] = 0.0
                wreq_lvstk_irr[lu] = 0.0

        # Water requirements by land use -- CROPS.
        wreq_crops_irr = pd.DataFrame()

        # The rj-indexed arrays have zeroes where j is not a crop.
        for lu in self.AGRICULTURAL_LANDUSES:
            if lu in self.LU_CROPS:
                wreq_crops_irr[lu] = self.AGEC_CROPS["WR", "irr", lu]
            else:
                wreq_crops_irr[lu] = 0.0

        # Add together as they have nans where not lvstk/crops
        self.WREQ_DRY_RJ = np.nan_to_num(wreq_lvstk_dry.to_numpy(dtype=np.float32))
        self.WREQ_IRR_RJ = np.nan_to_num(wreq_crops_irr.to_numpy(dtype=np.float32)) + np.nan_to_num(
            wreq_lvstk_irr.to_numpy(dtype=np.float32)
        )

        # Spatially explicit costs of a water licence per ML.
        self.WATER_LICENCE_PRICE = self.get_array_resfactor_applied(
            np.nan_to_num(
                pd.read_hdf(os.path.join(INPUT_DIR, "water_licence_price.h5")).to_numpy()
            )
        )

        # Spatially explicit costs of water delivery per ML.
        self.WATER_DELIVERY_PRICE = self.get_array_resfactor_applied(
            np.nan_to_num(
                pd.read_hdf(os.path.join(INPUT_DIR, "water_delivery_price.h5")).to_numpy()
            )
        )

        # River regions.
        self.RIVREG_ID = self.get_array_resfactor_applied(
            pd.read_hdf(os.path.join(INPUT_DIR, "rivreg_id.h5")).to_numpy()  # River region ID mapped.
        )
        rr = pd.read_hdf(os.path.join(INPUT_DIR, "rivreg_lut.h5"))
        self.RIVREG_DICT = dict(
            zip(rr.HR_RIVREG_ID, rr.HR_RIVREG_NAME)
        )  # River region ID to Name lookup table
        self.RIVREG_LIMITS = dict(
            zip(rr.HR_RIVREG_ID, rr.WATER_YIELD_HIST_BASELINE_ML)
        )  # River region ID and water use limits

        # Drainage divisions
        self.DRAINDIV_ID = self.get_array_resfactor_applied(
            pd.read_hdf(os.path.join(INPUT_DIR, "draindiv_id.h5")).to_numpy()  # Drainage div ID mapped.
        )
        dd = pd.read_hdf(os.path.join(INPUT_DIR, "draindiv_lut.h5"))
        self.DRAINDIV_DICT = dict(
            zip(dd.HR_DRAINDIV_ID, dd.HR_DRAINDIV_NAME)
        )  # Drainage div ID to Name lookup table
        self.DRAINDIV_LIMITS = dict(
            zip(dd.HR_DRAINDIV_ID, dd.WATER_YIELD_HIST_BASELINE_ML)
        )  # Drainage div ID and water use limits


        # Water yields -- run off from a cell into catchment by deep-rooted, shallow-rooted, and natural land
        water_yield_baselines = pd.read_hdf(os.path.join(INPUT_DIR, "water_yield_baselines.h5"))
        self.WATER_YIELD_HIST_DR = self.get_array_resfactor_applied(
            water_yield_baselines['WATER_YIELD_HIST_DR_ML_HA'].to_numpy(dtype = np.float32)
        )
        self.WATER_YIELD_HIST_SR = self.get_array_resfactor_applied(
            water_yield_baselines["WATER_YIELD_HIST_SR_ML_HA"].to_numpy(dtype = np.float32)
        )
        self.DEEP_ROOTED_PROPORTION = self.get_array_resfactor_applied(
            water_yield_baselines['DEEP_ROOTED_PROPORTION'].to_numpy(dtype = np.float32)
        )
        self.WATER_YIELD_HIST_NL = self.get_array_resfactor_applied(
            water_yield_baselines.eval('WATER_YIELD_HIST_DR_ML_HA * DEEP_ROOTED_PROPORTION + \
                                        WATER_YIELD_HIST_SR_ML_HA * (1 - DEEP_ROOTED_PROPORTION)'
                                      ).to_numpy(dtype = np.float32)
        )
        wyield_fname_dr = os.path.join(INPUT_DIR, 'water_yield_ssp' + str(settings.SSP) + '_2010-2100_dr_ml_ha.h5')
        wyield_fname_sr = os.path.join(INPUT_DIR, 'water_yield_ssp' + str(settings.SSP) + '_2010-2100_sr_ml_ha.h5')
        
        # Read the data into memory with [...], so that it can be pickled.
        self.WATER_YIELD_DR_FILE = h5py.File(wyield_fname_dr, 'r')[f'Water_yield_GCM-Ensemble_ssp{settings.SSP}_2010-2100_DR_ML_HA_mean'][...]
        self.WATER_YIELD_SR_FILE = h5py.File(wyield_fname_sr, 'r')[f'Water_yield_GCM-Ensemble_ssp{settings.SSP}_2010-2100_SR_ML_HA_mean'][...]

        # Water yield from outside LUTO study area.
        water_yield_oustide_luto_hist = pd.read_hdf(os.path.join(INPUT_DIR, 'water_yield_outside_LUTO_study_area_hist_1970_2000.h5'))
        
        if settings.WATER_REGION_DEF == 'River Region':
            rr_outside_luto = pd.read_hdf(os.path.join(INPUT_DIR, 'water_yield_outside_LUTO_study_area_2010_2100_rr_ml.h5'))
            rr_outside_luto = rr_outside_luto.loc[:, pd.IndexSlice[:, settings.SSP]]
            rr_outside_luto.columns = rr_outside_luto.columns.droplevel('ssp')

            rr_natural_land = pd.read_hdf(os.path.join(INPUT_DIR, 'water_yield_natural_land_2010_2100_rr_ml.h5'))
            rr_natural_land = rr_natural_land.loc[:, pd.IndexSlice[:, settings.SSP]]
            rr_natural_land.columns = rr_natural_land.columns.droplevel('ssp')

            self.WATER_OUTSIDE_LUTO_RR = rr_outside_luto
            self.WATER_OUTSIDE_LUTO_RR_HIST = water_yield_oustide_luto_hist.query('Region_Type == "River Region"').set_index('Region_ID')['Water Yield (ML)'].to_dict()
            self.WATER_UNDER_NATURAL_LAND_RR = rr_natural_land

        if settings.WATER_REGION_DEF == 'Drainage Division':
            dd_outside_luto = pd.read_hdf(os.path.join(INPUT_DIR, 'water_yield_outside_LUTO_study_area_2010_2100_dd_ml.h5'))
            dd_outside_luto = dd_outside_luto.loc[:, pd.IndexSlice[:, settings.SSP]]
            dd_outside_luto.columns = dd_outside_luto.columns.droplevel('ssp')

            dd_natural_land = pd.read_hdf(os.path.join(INPUT_DIR, 'water_yield_natural_land_2010_2100_dd_ml.h5'))
            dd_natural_land = dd_natural_land.loc[:, pd.IndexSlice[:, settings.SSP]]
            dd_natural_land.columns = dd_natural_land.columns.droplevel('ssp')

            self.WATER_OUTSIDE_LUTO_DD = dd_outside_luto
            self.WATER_OUTSIDE_LUTO_DD_HIST = water_yield_oustide_luto_hist.query('Region_Type == "Drainage Division"').set_index('Region_ID')['Water Yield (ML)'].to_dict()
            self.WATER_UNDER_NATURAL_LAND_DD = dd_natural_land
            

        ###############################################################
        # Carbon sequestration by trees data.
        ###############################################################
        print("\tLoading carbon sequestration by trees data...", flush=True)

        # Load the remnant vegetation carbon data.
        rem_veg = pd.read_hdf(os.path.join(INPUT_DIR, "natural_land_t_co2_ha.h5")).to_numpy(
            dtype=np.float32
        )
        rem_veg = np.squeeze(rem_veg)  # Remove extraneous extra dimension

        # Discount by fire risk.
        self.NATURAL_LAND_T_CO2_HA = self.get_array_resfactor_applied(
            rem_veg * (fire_risk.to_numpy() / 100)
        )



        ###############################################################
        # Demand data.
        ###############################################################
        print("\tLoading demand data...", flush=True)

        # Load demand data (actual production (tonnes, ML) by commodity) - from demand model
        dd = pd.read_hdf(os.path.join(INPUT_DIR, 'demand_projections.h5') )

        # Select the demand data under the running scenario
        self.DEMAND_DATA = dd.loc[(settings.SCENARIO,
                                   settings.DIET_DOM,
                                   settings.DIET_GLOB,
                                   settings.CONVERGENCE,
                                   settings.IMPORT_TREND,
                                   settings.WASTE,
                                   settings.FEED_EFFICIENCY)].copy()

        # Convert eggs from count to tonnes
        self.DEMAND_DATA.loc['eggs'] = self.DEMAND_DATA.loc['eggs'] * settings.EGGS_AVG_WEIGHT / 1000 / 1000

        # Get the off-land commodities
        self.DEMAND_OFFLAND = self.DEMAND_DATA.loc[self.DEMAND_DATA.query("COMMODITY in @settings.OFF_LAND_COMMODITIES").index, 'PRODUCTION'].copy()

        # Remove off-land commodities
        self.DEMAND_C = self.DEMAND_DATA.loc[self.DEMAND_DATA.query("COMMODITY not in @settings.OFF_LAND_COMMODITIES").index, 'PRODUCTION'].copy()

        # Convert to numpy array of shape (91, 26)
        self.DEMAND_C = self.DEMAND_C.to_numpy(dtype = np.float32).T
        self.D_CY = self.DEMAND_C # new demand is in tonnes rather than deltas


        ###############################################################
        # Carbon emissions from off-land commodities.
        ###############################################################
        print("\tLoading off-land commodities' carbon emissions data...", flush=True)

        # Read the greenhouse gas intensity data
        off_land_ghg_intensity = pd.read_csv(f'{INPUT_DIR}/agGHG_lvstk_off_land.csv')
        # Split the Emission Source column into two columns
        off_land_ghg_intensity[['Emission Type', 'Emission Source']] = off_land_ghg_intensity['Emission Source'].str.extract(r'^(.*?)\s*\((.*?)\)')

        # Get the emissions from the off-land commodities
        demand_offland_long = self.DEMAND_OFFLAND.stack().reset_index()
        demand_offland_long = demand_offland_long.rename(columns={ 0: 'DEMAND (tonnes)'})

        # Merge the demand and GHG intensity, and calculate the total GHG emissions
        off_land_ghg_emissions = demand_offland_long.merge(off_land_ghg_intensity, on='COMMODITY')
        off_land_ghg_emissions['Total GHG Emissions (tCO2e)'] = off_land_ghg_emissions.eval('`DEMAND (tonnes)` * `Emission Intensity [ kg CO2eq / kg ]`')

        # Keep only the relevant columns
        self.OFF_LAND_GHG_EMISSION = off_land_ghg_emissions[['YEAR',
                                                             'COMMODITY',
                                                             'Emission Type',
                                                             'Emission Source',
                                                             'Total GHG Emissions (tCO2e)']]

        # Get the GHG constraints for luto, shape is (91, 1)
        self.OFF_LAND_GHG_EMISSION_C = self.OFF_LAND_GHG_EMISSION.groupby(['YEAR']).sum(numeric_only=True).values

        # Read the carbon price per tonne over the years (indexed by the relevant year)
        carbon_price_sheet = settings.CARBON_PRICES_FIELD or "Default"
        carbon_price_usecols = "A,B"
        carbon_price_col_names = ["Year", "Carbon_price_$_tCO2e"]
        carbon_price_sheet_index_col = "Year" # if carbon_price_sheet != "Default" else 0
        carbon_price_sheet_header = 0         # if carbon_price_sheet != "Default" else None

        self.CARBON_PRICES: dict[int, float] = pd.read_excel(
            os.path.join(INPUT_DIR, 'carbon_prices.xlsx'),
            sheet_name=carbon_price_sheet,
            usecols=carbon_price_usecols,
            names=carbon_price_col_names,
            header=carbon_price_sheet_header,
            index_col=carbon_price_sheet_index_col,
        )["Carbon_price_$_tCO2e"].to_dict()


        ###############################################################
        # GHG targets data.
        ###############################################################
        print("\tLoading GHG targets data...", flush=True)

        # If GHG_LIMITS_TYPE == 'file' then import the Excel spreadsheet and import the results to a python dictionary {year: target (tCO2e), ...}
        if settings.GHG_LIMITS_TYPE == "file":
            self.GHG_TARGETS = pd.read_excel(
                os.path.join(INPUT_DIR, "GHG_targets.xlsx"), sheet_name="Data", index_col="YEAR"
            )
            self.GHG_TARGETS = self.GHG_TARGETS[settings.GHG_LIMITS_FIELD].to_dict()

        # If settings.GHG_LIMITS_TYPE == 'dict' then import the Excel spreadsheet and import the results to a python dictionary {year: target (tCO2e), ...}
        elif settings.GHG_LIMITS_TYPE == "dict":

            # Create a dictionary to hold the GHG target data
            self.GHG_TARGETS = {}  # pd.DataFrame(columns = ['TOTAL_GHG_TCO2E'])

            # # Create linear function f and interpolate
            f = interp1d(
                list(settings.GHG_LIMITS.keys()),
                list(settings.GHG_LIMITS.values()),
                kind="linear",
                fill_value="extrapolate",
            )
            # keys = range(2010, 2101)
            for yr in range(2010, 2101):
                self.GHG_TARGETS[yr] = f(yr)


        ###############################################################
        # Savanna burning data.
        ###############################################################
        print("\tLoading savanna burning data...", flush=True)

        # Read in the dataframe
        savburn_df = pd.read_hdf(os.path.join(INPUT_DIR, 'cell_savanna_burning.h5') )

        # Load the columns as numpy arrays
        self.SAVBURN_ELIGIBLE = savburn_df.ELIGIBLE_AREA.to_numpy()               # 1 = areas eligible for early dry season savanna burning under the ERF, 0 = ineligible
        self.SAVBURN_AVEM_CH4_TCO2E_HA = savburn_df.SAV_AVEM_CH4_TCO2E_HA.to_numpy()  # Avoided emissions - methane
        self.SAVBURN_AVEM_N2O_TCO2E_HA = savburn_df.SAV_AVEM_N2O_TCO2E_HA.to_numpy()  # Avoided emissions - nitrous oxide
        self.SAVBURN_SEQ_CO2_TCO2E_HA = savburn_df.SAV_SEQ_CO2_TCO2E_HA.to_numpy()    # Additional carbon sequestration - carbon dioxide
        self.SAVBURN_TOTAL_TCO2E_HA = self.get_array_resfactor_applied(
            savburn_df.AEA_TOTAL_TCO2E_HA.to_numpy()
        )

        # Cost per hectare in dollars from settings
        self.SAVBURN_COST_HA = settings.SAVBURN_COST_HA_YR


        ###############################################################
        # Biodiversity data.
        ###############################################################
        print("\tLoading biodiversity data...", flush=True)
        """
        Kunming-Montreal Biodiversity Framework Target 2: Restore 30% of all Degraded Ecosystems
        Ensure that by 2030 at least 30 per cent of areas of degraded terrestrial, inland water, and coastal and marine ecosystems are under effective restoration,
        in order to enhance biodiversity and ecosystem functions and services, ecological integrity and connectivity.
        """

        # Create a dictionary to hold the annual biodiversity target proportion data for GBF Target 2
        f = interp1d(
            list(settings.BIODIV_GBF_TARGET_2_DICT.keys()),
            list(settings.BIODIV_GBF_TARGET_2_DICT.values()),
            kind = "linear",
            fill_value = "extrapolate",
        )
        biodiv_GBF_target_2_proportions_2010_2100 = {yr: f(yr).item() for yr in range(2010, 2101)}



        # Get the connectivity score between 0 and 1, where 1 is the highest connectivity
        biodiv_priorities = pd.read_hdf(os.path.join(INPUT_DIR, 'biodiv_priorities.h5'))

        if settings.CONNECTIVITY_SOURCE == 'NCI':
            connectivity_score = biodiv_priorities['DCCEEW_NCI'].to_numpy(dtype = np.float32)
            connectivity_score = np.where(self.LUMASK, connectivity_score, 1)               # Set the connectivity score to 1 for cells outside the LUMASK
            connectivity_score = np.interp(connectivity_score, (connectivity_score.min(), connectivity_score.max()), (settings.CONNECTIVITY_LB, 1)).astype('float32')
        elif settings.CONNECTIVITY_SOURCE == 'DWI':
            connectivity_score = biodiv_priorities['NATURAL_AREA_CONNECTIVITY'].to_numpy(dtype = np.float32)
            connectivity_score = np.interp(connectivity_score, (connectivity_score.min(), connectivity_score.max()), (1, settings.CONNECTIVITY_LB)).astype('float32')
        elif settings.CONNECTIVITY_SOURCE == 'NONE':
            connectivity_score = 1
        else:
            raise ValueError(f"Invalid connectivity source: {settings.CONNECTIVITY_SOURCE}, must be 'NCI', 'DWI' or 'NONE'")



        # Get the Zonation output score between 0 and 1. biodiv_score_raw.sum() = 153 million
        biodiv_score_raw = biodiv_priorities['BIODIV_PRIORITY_SSP' + str(settings.SSP)].to_numpy(dtype = np.float32)
        # Weight the biodiversity score by the connectivity score
        self.BIODIV_SCORE_RAW_WEIGHTED = biodiv_score_raw * connectivity_score



        # Habitat degradation scale for agricultural land-use
        biodiv_degrade_df = pd.read_csv(os.path.join(INPUT_DIR, 'HABITAT_CONDITION.csv'))                                                               # Load the HCAS percentile data (pd.DataFrame)

        if settings.HABITAT_CONDITION == 'HCAS':
            '''
            The degradation weight score of "HCAS" are float values range between 0-1 indicating the suitability for wild animals survival.
            Here we average this dataset in year 2009, 2010, and 2011, then calculate the percentiles of the average score under each land-use type.
            '''
            self.BIODIV_HABITAT_DEGRADE_LOOK_UP = biodiv_degrade_df[['lu', f'PERCENTILE_{settings.HCAS_PERCENTILE}']]                                   # Get the biodiversity degradation score at specified percentile (pd.DataFrame)
            self.BIODIV_HABITAT_DEGRADE_LOOK_UP = {int(k):v for k,v in dict(self.BIODIV_HABITAT_DEGRADE_LOOK_UP.values).items()}                        # Convert the biodiversity degradation score to a dictionary {land-use-code: score}
            unalloc_nat_land_bio_score = self.BIODIV_HABITAT_DEGRADE_LOOK_UP[self.DESC2AGLU['Unallocated - natural land']]                              # Get the biodiversity degradation score for unallocated natural land (float)
            self.BIODIV_HABITAT_DEGRADE_LOOK_UP = {k:v*(1/unalloc_nat_land_bio_score) for k,v in self.BIODIV_HABITAT_DEGRADE_LOOK_UP.items()}           # Normalise the biodiversity degradation score to the unallocated natural land score

        elif settings.HABITAT_CONDITION == 'USER_DEFINED':
            self.BIODIV_HABITAT_DEGRADE_LOOK_UP = biodiv_degrade_df[['lu', 'USER_DEFINED']]
            self.BIODIV_HABITAT_DEGRADE_LOOK_UP = {int(k):v for k,v in dict(self.BIODIV_HABITAT_DEGRADE_LOOK_UP.values).items()}                        # Convert the biodiversity degradation score to a dictionary {land-use-code: score}

        else:
            raise ValueError(f"Invalid habitat condition source: {settings.HABITAT_CONDITION}, must be 'HCAS' or 'USER_DEFINED'")



        # Get the biodiversity degradation score (0-1) for each cell
        '''
        The degradation scores are float values range between 0-1 indicating the discount of biodiversity value for each cell.
        E.g., 0.8 means the biodiversity value of the cell is 80% of the original raw biodiversity value.
        '''
        biodiv_degrade_LDS = np.where(self.SAVBURN_ELIGIBLE, settings.LDS_BIODIVERSITY_VALUE, 1)                                            # Get the biodiversity degradation score for LDS burning (1D numpy array)
        biodiv_degrade_habitat = np.vectorize(self.BIODIV_HABITAT_DEGRADE_LOOK_UP.get)(self.LUMAP_NO_RESFACTOR).astype(np.float32)          # Get the biodiversity degradation score for each cell (1D numpy array)

        # Get the biodiversity damage under LDS burning (0-1) for each cell
        biodiv_degradation_raw_weighted_LDS = self.BIODIV_SCORE_RAW_WEIGHTED * (1 - biodiv_degrade_LDS)                     # Biodiversity damage under LDS burning (1D numpy array)
        biodiv_degradation_raw_weighted_habitat = self.BIODIV_SCORE_RAW_WEIGHTED * (1 - biodiv_degrade_habitat)             # Biodiversity damage under under HCAS (1D numpy array)

        # Get the biodiversity value at the beginning of the simulation
        self.BIODIV_RAW_WEIGHTED_LDS = self.BIODIV_SCORE_RAW_WEIGHTED - biodiv_degradation_raw_weighted_LDS                 # Biodiversity value under LDS burning (1D numpy array); will be used as base score for calculating ag/non-ag stratagies impacts on biodiversity
        biodiv_current_val = self.BIODIV_RAW_WEIGHTED_LDS - biodiv_degradation_raw_weighted_habitat                         # Biodiversity value at the beginning year (1D numpy array)
        biodiv_current_val = np.nansum(biodiv_current_val[self.LUMASK] * self.REAL_AREA_NO_RESFACTOR[self.LUMASK])          # Sum the biodiversity value within the LUMASK

        # Biodiversity values need to be restored under the GBF Target 2
        '''
        The biodiversity value to be restored is calculated as the difference between the 'Unallocated - natural land'
        and 'current land-use' regarding their biodiversity degradation scale.
        '''
        biodiv_degradation_val = (
            biodiv_degradation_raw_weighted_LDS +                                                                           # Biodiversity degradation from HCAS
            biodiv_degradation_raw_weighted_habitat                                                                         # Biodiversity degradation from LDS burning
        )
        biodiv_degradation_val = np.nansum(biodiv_degradation_val[self.LUMASK] * self.REAL_AREA_NO_RESFACTOR[self.LUMASK])  # Sum the biodiversity degradation value within the LUMASK

        # Multiply by biodiversity target to get the additional biodiversity score required to achieve the target
        self.BIODIV_GBF_TARGET_2 = {
            yr: biodiv_current_val + biodiv_degradation_val * biodiv_GBF_target_2_proportions_2010_2100[yr]
            for yr in range(2010, 2101)
        }



        ###############################################################
        # BECCS data.
        ###############################################################
        print("\tLoading BECCS data...", flush=True)

        # Load dataframe
        beccs_df = pd.read_hdf(os.path.join(INPUT_DIR, 'cell_BECCS_df.h5') )

        # Capture as numpy arrays
        self.BECCS_COSTS_AUD_HA_YR = self.get_array_resfactor_applied(beccs_df['BECCS_COSTS_AUD_HA_YR'].to_numpy())
        self.BECCS_REV_AUD_HA_YR = self.get_array_resfactor_applied(beccs_df['BECCS_REV_AUD_HA_YR'].to_numpy())
        self.BECCS_TCO2E_HA_YR = self.get_array_resfactor_applied(beccs_df['BECCS_TCO2E_HA_YR'].to_numpy())
        self.BECCS_MWH_HA_YR = self.get_array_resfactor_applied(beccs_df['BECCS_MWH_HA_YR'].to_numpy())


        ###############################################################
        # Cost multiplier data.
        ###############################################################
        cost_mult_excel = pd.ExcelFile(os.path.join(INPUT_DIR, 'cost_multipliers.xlsx'))
        self.AC_COST_MULTS = pd.read_excel(cost_mult_excel, "AC_multiplier", index_col="Year")
        self.QC_COST_MULTS = pd.read_excel(cost_mult_excel, "QC_multiplier", index_col="Year")
        self.FOC_COST_MULTS = pd.read_excel(cost_mult_excel, "FOC_multiplier", index_col="Year")
        self.FLC_COST_MULTS = pd.read_excel(cost_mult_excel, "FLC_multiplier", index_col="Year")
        self.FDC_COST_MULTS = pd.read_excel(cost_mult_excel, "FDC_multiplier", index_col="Year")
        self.WP_COST_MULTS = pd.read_excel(cost_mult_excel, "WP_multiplier", index_col="Year")["Water_delivery_price_multiplier"].to_dict()
        self.WATER_LICENSE_COST_MULTS = pd.read_excel(cost_mult_excel, "Water License Cost multiplier", index_col="Year")["Water_license_cost_multiplier"].to_dict()
        self.EST_COST_MULTS = pd.read_excel(cost_mult_excel, "Establishment cost multiplier", index_col="Year")["Establishment_cost_multiplier"].to_dict()
        self.MAINT_COST_MULTS = pd.read_excel(cost_mult_excel, "Maintennance cost multiplier", index_col="Year")["Maintennance_cost_multiplier"].to_dict()
        self.TRANS_COST_MULTS = pd.read_excel(cost_mult_excel, "Transitions cost multiplier", index_col="Year")["Transitions_cost_multiplier"].to_dict()
        self.SAVBURN_COST_MULTS = pd.read_excel(cost_mult_excel, "Savanna burning cost multiplier", index_col="Year")["Savanna_burning_cost_multiplier"].to_dict()
        self.IRRIG_COST_MULTS = pd.read_excel(cost_mult_excel, "Irrigation cost multiplier", index_col="Year")["Irrigation_cost_multiplier"].to_dict()
        self.BECCS_COST_MULTS = pd.read_excel(cost_mult_excel, "BECCS cost multiplier", index_col="Year")["BECCS_cost_multiplier"].to_dict()
        self.BECCS_REV_MULTS = pd.read_excel(cost_mult_excel, "BECCS revenue multiplier", index_col="Year")["BECCS_revenue_multiplier"].to_dict()
        self.FENCE_COST_MULTS = pd.read_excel(cost_mult_excel, "Fencing cost multiplier", index_col="Year")["Fencing_cost_multiplier"].to_dict()


        ###############################################################
        # Apply resfactor to various arrays required for data loading.
        ###############################################################
        self.SAVBURN_ELIGIBLE = self.get_array_resfactor_applied(self.SAVBURN_ELIGIBLE)
        self.BIODIV_SCORE_RAW_WEIGHTED = self.get_array_resfactor_applied(self.BIODIV_SCORE_RAW_WEIGHTED)
        self.BIODIV_RAW_WEIGHTED_LDS = self.get_array_resfactor_applied(self.BIODIV_RAW_WEIGHTED_LDS)


        print("Data loading complete\n")

    def get_coord(self, index_ij: np.ndarray, trans):
        """
        Calculate the coordinates [[lon,...],[lat,...]] based on
        the given index [[row,...],[col,...]] and transformation matrix.

        Parameters:
        index_ij (np.ndarray): A numpy array containing the row and column indices.
        trans (affin): An instance of the Transformation class.
        resfactor (int, optional): The resolution factor. Defaults to 1.

        Returns:
        tuple: A tuple containing the x and y coordinates.
        """
        coord_x = trans.c + trans.a * (index_ij[1] + 0.5)    # Move to the center of the cell
        coord_y = trans.f + trans.e * (index_ij[0] + 0.5)    # Move to the center of the cell
        return coord_x, coord_y


    def update_geo_meta(self):
        """
        Update the geographic metadata based on the current settings.

        Note: When this function is called, the RESFACTOR is assumend to be > 1,
        because there is no need to update the metadata if the RESFACTOR is 1.

        Returns:
            dict: The updated geographic metadata.
        """
        meta = self.GEO_META_FULLRES.copy()
        height, width = (self.GEO_META_FULLRES['height'], self.GEO_META_FULLRES['width'])  if settings.WRITE_FULL_RES_MAPS else self.LUMAP_2D_RESFACTORED.shape
        trans = list(self.GEO_META_FULLRES['transform'])
        trans[0] = trans[0] if settings.WRITE_FULL_RES_MAPS else trans[0] * settings.RESFACTOR    # Adjust the X resolution
        trans[4] = trans[4] if settings.WRITE_FULL_RES_MAPS else trans[4] * settings.RESFACTOR    # Adjust the Y resolution
        trans = Affine(*trans)
        meta.update(width=width, height=height, compress='lzw', driver='GTiff', transform=trans, nodata=self.NODATA, dtype='float32')
        return meta

    def get_array_resfactor_applied(self, array: np.ndarray):
        """
        Returns a version of the given array with the ResFactor applied.
        """
        return array[self.MASK]

    def get_df_resfactor_applied(self, df: pd.DataFrame):
        """
        Returns a version of the given DataFrame with the ResFactor applied.
        """
        return df.iloc[self.MASK]

    def add_lumap(self, yr: int, lumap: np.ndarray):
        """
        Safely adds a land-use map to the the Data object.
        """
        self.lumaps[yr] = lumap

    def add_lmmap(self, yr: int, lmmap: np.ndarray):
        """
        Safely adds a land-management map to the Data object.
        """
        self.lmmaps[yr] = lmmap

    def add_ammaps(self, yr: int, ammap: np.ndarray):
        """
        Safely adds an agricultural management map to the Data object.
        """
        self.ammaps[yr] = ammap

    def add_ag_dvars(self, yr: int, ag_dvars: np.ndarray):
        """
        Safely adds agricultural decision variables' values to the Data object.
        """
        self.ag_dvars[yr] = ag_dvars

    def add_non_ag_dvars(self, yr: int, non_ag_dvars: np.ndarray):
        """
        Safely adds non-agricultural decision variables' values to the Data object.
        """
        self.non_ag_dvars[yr] = non_ag_dvars

    def add_ag_man_dvars(self, yr: int, ag_man_dvars: dict[str, np.ndarray]):
        """
        Safely adds agricultural management decision variables' values to the Data object.
        """
        self.ag_man_dvars[yr] = ag_man_dvars


    # Functions to add reprojected dvars to the output containers
    def add_ag_dvars_xr(self, yr: int, ag_dvar: np.ndarray):
        self.ag_dvars_2D_reproj_match[yr] = self.reproj_match_ag_dvar(ag_dvar, self.REPROJECT_TARGET_ID_MAP, self.REPROJECT_REFERENCE_MAP)

    def add_am_dvars_xr(self, yr: int, am_dvar: np.ndarray):
        self.ag_man_dvars_2D_reproj_match[yr] = self.reproj_match_am_dvar(am_dvar, self.REPROJECT_TARGET_ID_MAP, self.REPROJECT_REFERENCE_MAP)

    def add_non_ag_dvars_xr(self, yr: int, non_ag_dvar: np.ndarray):
        self.non_ag_dvars_2D_reproj_match[yr] = self.reproj_match_non_ag_dvar(non_ag_dvar, self.REPROJECT_TARGET_ID_MAP, self.REPROJECT_REFERENCE_MAP)


    # Functions to reproject and match the dvars to the target map
    def reproj_match_ag_dvar(self, ag_dvars:np.ndarray, target_id_map:xr.DataArray, target_ref_map:xr.DataArray):

        ag_dvars = self.ag_dvars_to_xr(ag_dvars)                # Convert the dvars to xarray

        # Parallelize the reprojection and matching
        def reproj_match(dvar, lm, lu):
            dvar = self.dvar_to_2D(dvar)                        # Convert the dvar to its 2D representation
            dvar = self.dvar_to_full_res(dvar)                  # Convert the 2D dvar to full resolution
            dvar = self.bincount_avg(target_id_map, dvar)       # Calculate the average of the dvar values in each target id cell.
            dvar = dvar.reshape(target_ref_map.shape)           # Reshape the dvar to match the target reference map
            dvar = xr.DataArray(dvar, dims=('y', 'x'), coords={'y': target_ref_map['y'], 'x': target_ref_map['x']})
            return dvar.expand_dims({'lm':[lm], 'lu':[lu]})

        tasks = [delayed(reproj_match)(ag_dvars.sel(lm=lm, lu=lu), lm, lu)
                 for lm,lu in product(self.LANDMANS, self.AGRICULTURAL_LANDUSES)]

        return  xr.combine_by_coords( [i for i in Parallel(n_jobs=10, backend='threading', return_as='generator')(tasks)])


    def reproj_match_am_dvar(self, am_dvars, target_id_map:xr.DataArray, target_ref_map:xr.DataArray):

        am_dvars = self.am_dvars_to_xr(am_dvars)

        # Parallelize the reprojection and matching
        def reproj_match(dvar, am, lm, lu):
            dvar = self.dvar_to_2D(dvar)
            dvar = self.dvar_to_full_res(dvar)
            dvar = self.bincount_avg(target_id_map, dvar)
            dvar = dvar.reshape(target_ref_map.shape)
            dvar = xr.DataArray(dvar, dims=('y', 'x'), coords={'y': target_ref_map['y'], 'x': target_ref_map['x']})
            return dvar.expand_dims({'am':[am], 'lm':[lm], 'lu':[lu]})

        # Parallelize the reprojection and matching
        tasks = [delayed(reproj_match)(am_dvars.sel(am=am, lm=lm, lu=lu), am, lm, lu)
                 for am,lm,lu in product(AG_MANAGEMENTS_TO_LAND_USES, self.LANDMANS, self.AGRICULTURAL_LANDUSES)]

        return xr.combine_by_coords([i for i in Parallel(n_jobs=10, backend='threading', return_as='generator')(tasks)])



    def reproj_match_non_ag_dvar(self, non_ag_dvars, target_id_map:xr.DataArray, target_ref_map:xr.DataArray):

        non_ag_dvars = self.non_ag_dvars_to_xr(non_ag_dvars)

        # Parallelize the reprojection and matching
        def reproj_match(dvar, lu):
            dvar = self.dvar_to_2D(dvar)
            dvar = self.dvar_to_full_res(dvar) if settings.RESFACTOR > 1 else dvar
            dvar = self.bincount_avg(target_id_map, dvar)
            dvar = dvar.reshape(target_ref_map.shape)
            dvar = xr.DataArray(dvar, dims=('y', 'x'), coords={'y': target_ref_map['y'], 'x': target_ref_map['x']})
            return dvar.expand_dims({'lu':[lu]})

        tasks = [delayed(reproj_match)(non_ag_dvars.sel(lu=lu),  lu) for lu in self.NON_AGRICULTURAL_LANDUSES]

        return xr.combine_by_coords([i for i in Parallel(n_jobs=10, backend='threading', return_as='generator')(tasks)])


    # Functions to convert dvars to xarray
    def ag_dvars_to_xr(self, ag_dvars: np.ndarray):
        ag_dvar_xr = xr.DataArray(
            ag_dvars,
            dims=('lm', 'cell', 'lu'),
            coords={
                'lm': self.LANDMANS,
                'cell': np.arange(ag_dvars.shape[1]),
                'lu': self.AGRICULTURAL_LANDUSES
            }
        ).reindex(lu=self.AGRICULTURAL_LANDUSES) # Reorder the dimensions to match the LUTO variable array indexing

        return ag_dvar_xr


    def am_dvars_to_xr(self, am_dvars: np.ndarray):
        am_dvar_l = []
        for am in am_dvars.keys():
            am_dvar_xr = xr.DataArray(
                am_dvars[am],
                dims=('lm', 'cell', 'lu'),
                coords={
                    'lm': self.LANDMANS,
                    'cell': np.arange(am_dvars[am].shape[1]),
                    'lu': self.AGRICULTURAL_LANDUSES})

            # Expand the am dimension, the dvar is a 4D array [am, lu, cell, lu]
            am_dvar_xr = am_dvar_xr.expand_dims({'am':[am]})
            am_dvar_l.append(am_dvar_xr)

        return xr.combine_by_coords(am_dvar_l).reindex(
            am=AG_MANAGEMENTS_TO_LAND_USES.keys(),
            lu=self.AGRICULTURAL_LANDUSES,
            lm=self.LANDMANS)   # Reorder the dimensions to match the LUTO variable array indexing


    def non_ag_dvars_to_xr(self, non_ag_dvars: np.ndarray):
        non_ag_dvar_xr = xr.DataArray(
            non_ag_dvars,
            dims=('cell', 'lu'),
            coords={
                'cell': np.arange(non_ag_dvars.shape[0]),
                'lu': self.NON_AGRICULTURAL_LANDUSES})

        return non_ag_dvar_xr.reindex(
            lu=self.NON_AGRICULTURAL_LANDUSES) # Reorder the dimensions to match the LUTO variable array indexing


    # Convert dvar to its 2D representation
    def dvar_to_2D(self, map_:np.ndarray)-> np.ndarray:
        '''
        Convert the dvar from 1D vector to 2D array.
        '''
        map_1D = self.LUMAP_2D_RESFACTORED.copy().astype(np.float32) if settings.RESFACTOR > 1 else self.LUMAP_2D.copy().astype(np.float32)
        np.place(map_1D, (map_1D != self.MASK_LU_CODE) & (map_1D != self.NODATA), map_)
        return map_1D


    # Upsample dvar to its full resolution representation
    def dvar_to_full_res(self, dvar_2D:np.ndarray) -> np.ndarray:
        '''
        Upsample the dvar to its full resolution (RESFACTOR=1) representation.
        '''
        dense_2D_shape = self.NLUM_MASK.shape
        dense_2D_map = np.repeat(np.repeat(dvar_2D, settings.RESFACTOR, axis=0), settings.RESFACTOR, axis=1)

        # Adjust the dense_2D_map size if it differs from the NLUM_MASK
        if dense_2D_map.shape[0] > dense_2D_shape[0] or dense_2D_map.shape[1] > dense_2D_shape[1]:
            dense_2D_map = dense_2D_map[:dense_2D_shape[0], :dense_2D_shape[1]]

        if dense_2D_map.shape[0] < dense_2D_shape[0] or dense_2D_map.shape[1] < dense_2D_shape[1]:
            pad_height = dense_2D_shape[0] - dense_2D_map.shape[0]
            pad_width = dense_2D_shape[1] - dense_2D_map.shape[1]
            dense_2D_map = np.pad(
                dense_2D_map,
                pad_width=((0, pad_height), (0, pad_width)),
                mode='edge')

        # Apply the masks
        filler_mask = self.LUMAP_2D != self.MASK_LU_CODE
        dense_2D_map = np.where(filler_mask, dense_2D_map, self.MASK_LU_CODE)
        dense_2D_map = np.where(self.NLUM_MASK, dense_2D_map, self.NODATA)
        return dense_2D_map


    # Upsample dvar to its full resolution representation
    def upsample_dvar(self, map_:np.ndarray, x:np.ndarray, y:np.ndarray)-> xr.DataArray:
        # Get the coords of the map_
        coords = dict(map_.coords)
        del coords['cell']

        # Up sample the arr as RESFACTOR=1
        if settings.RESFACTOR > 1:
            map_ = self.dvar_to_2D(map_)
            map_ = self.dvar_to_full_res(map_)
        else:
            empty_map = np.full_like(self.NLUM_MASK, fill_value=self.NODATA, dtype=np.float32)
            np.place(empty_map, self.NLUM_MASK, self.LUMAP_NO_RESFACTOR)
            np.place(empty_map, (empty_map != self.MASK_LU_CODE) & (empty_map != self.NODATA), map_)
            map_ = empty_map

        # Convert to xarray
        map_ = xr.DataArray(map_, dims=('y','x'), coords={'y': y, 'x': x})
        map_ = map_.expand_dims(coords)
        return map_


    # Calculate the average value of dvars within the target bin
    def bincount_avg(self, target_id_map:xr.DataArray, dvar:np.ndarray) -> np.ndarray:
        """
        Calculate the average value of each bin based on the target_id_map and dvar arrays.
        Here is where we reproject and match dvars to the target map. Essentially, we
        created an ID map for the target map, where each pixcel has the  index of the
        flattend target map but the same shape of the `NLUM_MASK` (see `N:/Data-Master/Biodiversity/biodiversity_contribution/Step_3_Match_lumap_to_biomap.py`).

        We use `bincount` to get the occurence of dvar cells with the same target ID,
        and get the sum of dvar values with the same target ID. At last, the average
        of dvar cells within each target cell is calculated as `occurance / sum`.

        Parameters:
        - target_id_map (xr.DataArray): Array containing the bin indices.
        - dvar (np.ndarray): Array containing the values corresponding to each bin.

        Returns:
        - np.ndarray: Array (1D) containing the average value of each bin.

        Note:
        - The average value is calculated by dividing the sum of values in each bin by the number of occurrences in that bin.
        - Division by zero will result in a nan value, which is handled by replacing it with zero.

        """
        # Only dvar > 0 are necessary for the calculation
        valid_mask = dvar > 0

        # Flatten arrays
        bin_flatten = target_id_map.values[valid_mask]
        weights_flatten = dvar[valid_mask]
        bin_occ = np.bincount(bin_flatten, minlength=target_id_map.max().values + 1)
        bin_sum = np.bincount(bin_flatten, weights=weights_flatten, minlength=target_id_map.max().values + 1)

        # Calculate the average value of each bin, ignoring division by zero (which will be nan)
        with np.errstate(divide='ignore', invalid='ignore'):
            bin_avg = (bin_sum / bin_occ).astype(np.float32)
            bin_avg = np.nan_to_num(bin_avg)

        return bin_avg

    def add_production_data(self, yr: int, data_type: str, prod_data: Any):
        """
        Safely save production data for a given year to the Data object.

        Parameters
        ----
        yr: int
            Year of production data being saved.
        data_type: str
            Type of production data being saved. Typically either 'Production', 'GHG Emissions' or 'Biodiversity'.
        prod_data: Any
            Actual production data to save.
        """
        if yr not in self.prod_data:
            self.prod_data[yr] = {}
        self.prod_data[yr][data_type] = prod_data

    def add_obj_vals(self, yr: int, obj_val: float):
        """
        Safely save objective value for a given year to the Data object
        """
        self.obj_vals[yr] = obj_val

    def set_path(self, base_year, target_year) -> str:
        """Create a folder for storing outputs and return folder name."""

        # Get the years to write
        if settings.MODE == "snapshot":
            yr_all = [base_year, target_year]
        elif settings.MODE == "timeseries":
            yr_all = list(range(base_year, target_year + 1))

        # Create path name
<<<<<<< HEAD
        self.path = f"{settings.OUTPUT_DIR}/{self.timestamp_sim}{post}"
=======
        self.path = f"{OUTPUT_DIR}/{self.timestamp_sim}_RF{settings.RESFACTOR}_{yr_all[0]}-{yr_all[-1]}_{settings.MODE}"
>>>>>>> aaa75af2

        # Get all paths
        paths = (
            [self.path]
            + [f"{self.path}/out_{yr}" for yr in yr_all]
            + [f"{self.path}/out_{yr}/lucc_separate" for yr in yr_all[1:]]
        )  # Skip creating lucc_separate for base year

        # Add the path for the comparison between base-year and target-year if in the timeseries mode
        if settings.MODE == "timeseries":
            path_begin_end_compare = f"{self.path}/begin_end_compare_{yr_all[0]}_{yr_all[-1]}"
            paths = (
                paths
                + [path_begin_end_compare]
                + [
                    f"{path_begin_end_compare}/out_{yr_all[0]}",
                    f"{path_begin_end_compare}/out_{yr_all[-1]}",
                    f"{path_begin_end_compare}/out_{yr_all[-1]}/lucc_separate",
                ]
            )

        # Create all paths
        for p in paths:
            if not os.path.exists(p):
                os.makedirs(p)

        return self.path

    def get_production(
        self,
        yr_cal: int,
        lumap: np.ndarray,
        lmmap: np.ndarray,
    ) -> np.ndarray:
        """
        Return total production of commodities for a specific year...

        'yr_cal' is calendar year

        Can return base year production (e.g., year = 2010) or can return production for
        a simulated year if one exists (i.e., year = 2030).

        Includes the impacts of land-use change, productivity increases, and
        climate change on yield.
        """
        ag_X_mrj = lumap2ag_l_mrj(lumap, lmmap)
        non_ag_X_rk = lumap2non_ag_l_mk(lumap, len(settings.NON_AG_LAND_USES.keys()))
        ag_man_X_mrj = get_base_am_vars(self.NCELLS, self.NLMS, self.N_AG_LUS)

        # Calculate year index (i.e., number of years since 2010)
        yr_idx = yr_cal - self.YR_CAL_BASE

        # Get the quantity of each commodity produced by agricultural land uses
        ag_q_mrp = ag_quantity.get_quantity_matrices(self, yr_idx)

        # Convert map of land-use in mrj format to mrp format using vectorization
        ag_X_mrp = np.einsum('mrj,pj->mrp', ag_X_mrj, self.LU2PR.astype(bool))

        # Sum quantities in product (PR/p) representation.
        ag_q_p = np.einsum('mrp,mrp->p', ag_q_mrp, ag_X_mrp)

        # Transform quantities to commodity (CM/c) representation.
        ag_q_c = np.einsum('cp,p->c', self.PR2CM.astype(bool), ag_q_p)

        # Get the quantity of each commodity produced by non-agricultural land uses
        q_crk = non_ag_quantity.get_quantity_matrix(self, ag_q_mrp, lumap)
        non_ag_q_c = np.einsum('crk,rk->c', q_crk, non_ag_X_rk)

        # Get quantities produced by agricultural management options
        ag_man_q_mrp = ag_quantity.get_agricultural_management_quantity_matrices(self, ag_q_mrp, yr_idx)
        ag_man_q_c = np.zeros(self.NCMS)

        j2p = {j: [p for p in range(self.NPRS) if self.LU2PR[p, j]]
                        for j in range(self.N_AG_LUS)}
        for am, am_lus in AG_MANAGEMENTS_TO_LAND_USES.items():
            am_j_list = [self.DESC2AGLU[lu] for lu in am_lus]
            current_ag_man_X_mrp = np.zeros(ag_q_mrp.shape, dtype=np.float32)
            for j in am_j_list:
                for p in j2p[j]:
                    current_ag_man_X_mrp[:, :, p] = ag_man_X_mrj[am][:, :, j]

            ag_man_q_p = np.einsum('mrp,mrp->p', ag_man_q_mrp[am], current_ag_man_X_mrp)
            ag_man_q_c += np.einsum('cp,p->c', self.PR2CM.astype(bool), ag_man_q_p)

        # Return total commodity production as numpy array.
        total_q_c = ag_q_c + non_ag_q_c + ag_man_q_c
        return total_q_c

    def get_carbon_price_by_yr_idx(self, yr_idx: int) -> float:
        """
        Return the price of carbon per tonne for a given year index (since 2010).
        The resulting year should be between 2010 - 2100
        """
        yr_cal = yr_idx + self.YR_CAL_BASE
        return self.get_carbon_price_by_year(yr_cal)

    def get_carbon_price_by_year(self, yr_cal: int) -> float:
        """
        Return the price of carbon per tonne for a given year.
        The resulting year should be between 2010 - 2100
        """
        if yr_cal not in self.CARBON_PRICES:
            raise ValueError(
                f"Carbon price data not given for the given year: {yr_cal}. "
                f"Year should be between {self.YR_CAL_BASE} and 2100."
            )
        return self.CARBON_PRICES[yr_cal]

    def get_water_dr_yield_for_yr_idx(self, yr_idx: int) -> np.ndarray:
        """
        Get the DR water yield array, inclusive of all cells that LUTO does not look at.

        Returns
        -------
        np.ndarray: shape (NCELLS,)
        """

        return self.get_array_resfactor_applied(self.WATER_YIELD_DR_FILE[yr_idx])

    def get_water_dr_yield_for_year(self, yr_cal: int) -> np.ndarray:
        """
        Get the DR water yield array, inclusive of all cells that LUTO does not look at.

        Returns
        -------
        np.ndarray: shape (NCELLS,)
        """
        yr_idx = yr_cal - self.YR_CAL_BASE
        return self.get_array_resfactor_applied(self.get_water_dr_yield_for_yr_idx(yr_idx))

    def get_water_sr_yield_for_yr_idx(self, yr_idx: int) -> np.ndarray:
        """
        Get the SR water yield array, inclusive of all cells that LUTO does not look at.

        Returns
        -------
        np.ndarray: shape (NCELLS,)
        """
        return self.get_array_resfactor_applied(self.WATER_YIELD_SR_FILE[yr_idx])

    def get_water_sr_yield_for_year(self, yr_cal: int) -> np.ndarray:
        """
        Get the SR water yield array, inclusive of all cells that LUTO does not look at.

        Returns
        -------
        np.ndarray: shape (NCELLS,)
        """
        yr_idx = yr_cal - self.YR_CAL_BASE
        return self.get_array_resfactor_applied(self.WATER_YIELD_SR_FILE(yr_idx))

    def get_water_nl_yield_for_yr_idx(
        self,
        yr_idx: int,
        water_dr_yield: Optional[np.ndarray] = None,
        water_sr_yield: Optional[np.ndarray] = None,
    ) -> np.ndarray:
        """
        Get the net land water yield array, inclusive of all cells that LUTO does not look at.

        Returns
        -------
        np.ndarray: shape (NCELLS,)
        """
        water_dr_yield = (
            water_dr_yield if water_dr_yield is not None
            else self.get_water_dr_yield_for_yr_idx(yr_idx)
        )
        water_sr_yield = (
            water_sr_yield if water_sr_yield is not None
            else self.get_water_sr_yield_for_yr_idx(yr_idx)
        )
        dr_prop = self.DEEP_ROOTED_PROPORTION

        return (dr_prop * water_dr_yield + (1 - dr_prop) * water_sr_yield)<|MERGE_RESOLUTION|>--- conflicted
+++ resolved
@@ -1500,11 +1500,7 @@
             yr_all = list(range(base_year, target_year + 1))
 
         # Create path name
-<<<<<<< HEAD
-        self.path = f"{settings.OUTPUT_DIR}/{self.timestamp_sim}{post}"
-=======
-        self.path = f"{OUTPUT_DIR}/{self.timestamp_sim}_RF{settings.RESFACTOR}_{yr_all[0]}-{yr_all[-1]}_{settings.MODE}"
->>>>>>> aaa75af2
+        self.path = f"{settings.OUTPUT_DIR}/{self.timestamp_sim}_RF{settings.RESFACTOR}_{yr_all[0]}-{yr_all[-1]}_{settings.MODE}"
 
         # Get all paths
         paths = (
