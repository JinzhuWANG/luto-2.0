--- conflicted
+++ resolved
@@ -1,176 +1,3 @@
-<<<<<<< HEAD
-# Copyright 2025 Bryan, B.A., Williams, N., Archibald, C.L., de Haan, F., Wang, J., 
-# van Schoten, N., Hadjikakou, M., Sanson, J.,  Zyngier, R., Marcos-Martinez, R.,  
-# Navarro, J.,  Gao, L., Aghighi, H., Armstrong, T., Bohl, H., Jaffe, P., Khan, M.S., 
-# Moallemi, E.A., Nazari, A., Pan, X., Steyl, D., and Thiruvady, D.R.
-#
-# This file is part of LUTO2 - Version 2 of the Australian Land-Use Trade-Offs model
-#
-# LUTO2 is free software: you can redistribute it and/or modify it under the
-# terms of the GNU General Public License as published by the Free Software
-# Foundation, either version 3 of the License, or (at your option) any later
-# version.
-#
-# LUTO2 is distributed in the hope that it will be useful, but WITHOUT ANY
-# WARRANTY; without even the implied warranty of MERCHANTABILITY or FITNESS FOR
-# A PARTICULAR PURPOSE. See the GNU General Public License for more details.
-#
-# You should have received a copy of the GNU General Public License along with
-# LUTO2. If not, see <https://www.gnu.org/licenses/>.
-
-import os
-from lxml import etree
-from  lxml.etree import Element
-
-
-
-def list_all_files(directory):
-
-    """
-    This function is used to get all the file paths under the given directory
-
-    Parameters:
-    directory (str): The given directory.
-
-    Returns:
-    list: The list of file paths under the given directory.
-    """
-    
-    file_list = []
-    for root, dirs, files in os.walk(directory):
-        file_list.extend(os.path.join(root, file) for file in files)
-    return file_list
-    
-
-def add_txt_2_html(html_path:str, txt:str, id:str)->None:
-    """
-    Adds text content to an HTML file at a specified location.
-
-    Args:
-        html_path (str): The file path of the HTML file.
-        txt (str): The text content to be added to the HTML file.
-            - It can be either a string or a file path.
-        id (str): The ID of the HTML element where the text content should be added.
-
-    Returns:
-        None
-    """
-    
-    # Get the tree of the index page
-    index_tree = etree.parse(html_path, etree.HTMLParser())
-    
-    # Check if txt is a file path
-    if os.path.exists(os.path.abspath(txt)):
-        # If it is, read the file
-        with open(txt,'r') as f:
-            txt = f.read()
-    
-    # Add a new div element to the page      
-    data_csv_div = index_tree.find('.//div[@id="data_csv"]')
-
-    pre_element = etree.SubElement(data_csv_div, "pre")
-    pre_element.set("id", id)
-    pre_element.text = txt
-    
-    # Write changes to the html
-    index_tree.write(html_path, 
-                    pretty_print=True,
-                    encoding='utf-8',
-                    method='html')
-        
-    
-    
-
-def add_data_2_html(html_path:str, data_pathes:list)->None:
-    """
-    Adds data from multiple files to an HTML file.
-
-    Args:
-        html_path (str): The path to the HTML file.
-        data_pathes (list): A list of paths to the data files.
-
-    Returns:
-        None: This function does not return anything.
-    """
-
-    # Step 1: Parse the HTML file
-    parser = etree.HTMLParser()
-    tree = etree.parse(html_path, parser)
-    name = os.path.basename(html_path)
-
-    # Step 2: Remove the data_csv if it exists
-    data_csv_div = tree.find('.//div[@id="data_csv"]')
-
-    if data_csv_div is not None:
-        data_csv_div.getparent().remove(data_csv_div)
-
-    # Step 3: Append a div[id="data_csv"] to the div[class="content"]
-    content_div = tree.xpath('.//div[@class="content"]')[0]
-
-    new_div = Element("div",)
-    new_div.set("id", "data_csv")
-    new_div.set("style", "display: none;")
-
-    # Step 4: Create and append five <pre> elements
-    for data_path in data_pathes:
-
-        # get the base name of the file
-        data_name = os.path.basename(data_path).split('.')[0]
-
-        with open(data_path, 'r') as file:
-            raw_string = file.read()
-
-        pre_element = etree.SubElement(new_div, "pre")
-        pre_element.set("id", f"{data_name}_csv")
-        pre_element.text = raw_string
-
-
-    # Step 5: Insert the new div
-    content_div.addnext(new_div)
-
-    # Step 6: Save the changes
-    tree.write(html_path, method="html")
-
-    print(f"Data of {name} has successfully added to HTML!")
-    
-    
-    
-def select_years(year_list):
-    """
-    Selects a subset of years from the given year_list. The selected years will 
-    1) include the first and last years in the year_list, and
-    2) be evenly distributed between the first and last years.
-
-    Args:
-        year_list (list): A list of years.
-
-    Returns:
-        list: A list containing the selected years.
-
-    """
-    year_list = sorted(year_list)
-
-    if year_list[-1] == 2050:
-        # Return [2010, 2020, ..., 2050] if the last year is 2050 
-        return list(range(2010, 2051, 10))
-    elif len(year_list) <= 6:
-        # Return the list as is if 5 or fewer elements
-        return year_list
-    else:
-        # Select the start and end years
-        selected_years = [year_list[0], year_list[-1]]
-
-        # Calculate the number of years to be selected in between (4 in this case)
-        slots = 4
-
-        # Calculate the interval for selection
-        interval = (len(year_list) - 2) / (slots + 1)
-
-        # Select years based on calculated interval, ensuring even distribution
-        selected_years.extend(
-            year_list[int(round(i * interval))] for i in range(1, slots + 1)
-        )
-=======
 # Copyright 2025 Bryan, B.A., Williams, N., Archibald, C.L., de Haan, F., Wang, J., 
 # van Schoten, N., Hadjikakou, M., Sanson, J.,  Zyngier, R., Marcos-Martinez, R.,  
 # Navarro, J.,  Gao, L., Aghighi, H., Armstrong, T., Bohl, H., Jaffe, P., Khan, M.S., 
@@ -342,5 +169,4 @@
         selected_years.extend(
             year_list[int(round(i * interval))] for i in range(1, slots + 1)
         )
->>>>>>> 3cc96ceb
         return selected_years