--- conflicted
+++ resolved
@@ -1,54 +1,5 @@
 TASK_ROOT_DIR = '../Custom_runs'
 
-<<<<<<< HEAD
-
-# The path to the script that import settings as variables
-SETTING_IN_USE = [
-    'luto/data.py'
-    'luto/dataprep.py'
-    'luto/simulation.py'
-    'luto/economics/agricultural/water.pyluto/economics/non_agricultural/biodiversity.py'
-    'luto/economics/non_agricultural/cost.py'
-    'luto/economics/non_agricultural/revenue.py'
-    'luto/economics/off_land_commodity/__init__.py'
-    'luto/solvers/solver.py'
-    'luto/tools/__init__.py'
-    'luto/tools/compmap.py'
-    'luto/tools/plotmap.py'
-    'luto/tools/spatializers.py'
-    'luto/tools/report/create_report_data.py'
-    'luto/tools/report/create_static_maps.py'
-    'luto/tools/report/write_input_data/array2tif.py'
-    ]
-
-
-
-PARAMS_TO_EVAL = [
-    # Write settings
-    'WRITE_OUTPUT_GEOTIFFS',
-    'WRITE_FULL_RES_MAPS',
-    'PARALLEL_WRITE',
-    # Switches and reversibliity for Non-Ag / Ag-Mamagement
-    'AG_MANAGEMENTS',
-    'AG_MANAGEMENTS_REVERSIBLE',
-    'NON_AG_LAND_USES',
-    'NON_AG_LAND_USES_REVERSIBLE',
-    # Dicts to be evaluated from str to dict
-    'OFF_LAND_COMMODITIES',
-    'GHG_LIMITS',
-    'BIODIV_GBF_TARGET_2_DICT',
-    'WATER_YIELD_TARGETS',
-    # Bools to be evaluated from str to bool
-    'AMORTISE_UPFRONT_COSTS',
-]
-
-# Parameters that are numbers but are stored as strings in the settings
-PARAMS_NUM_AS_STR = [
-    'SSP',
-]
-
-EXCLUDE_DIRS = ['input', 'output', '.git', '.vscode', '__pycache__', 'jinzhu_inspect_code']
-=======
 EXCLUDE_DIRS = [
     'input', 
     'output', 
@@ -56,5 +7,4 @@
     '.vscode', 
     '__pycache__', 
     'jinzhu_inspect_code'
-]
->>>>>>> 99b5be24
+]