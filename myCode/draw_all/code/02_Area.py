import sys

from tools.data_helper import *
from tools.plot_helper import *
from tools.parameters import *

<<<<<<< HEAD
=======
import matplotlib
# 让文本在 SVG 中保持可编辑
matplotlib.rcParams['svg.fonttype'] = 'none'

plt.rcParams['font.family'] = 'Arial'

>>>>>>> e0963c5d
# 获取到文件的绝对路径，并将其父目录添加到 sys.path
sys.path.append(os.path.abspath('../../../luto'))

# 导入 settings.py
import settings

font_size = 30
csv_name, value_column_name, filter_column_name = 'area_agricultural_landuse', 'Area (ha)', 'Land-use'
area_dict = get_dict_data(input_files, csv_name, value_column_name, filter_column_name)
area_group_dict = aggregate_by_mapping(area_dict, 'tools/land use group.xlsx', 'desc', 'ag_group')
area_ag_group_dict,legend_colors = get_colors(area_group_dict, 'tools/land use colors.xlsx', sheet_name='ag_group')
output_png = '../output/02_area_ag_group.pdf'
plot_Combination_figures(area_ag_group_dict, output_png, input_files, plot_stacked_bar, legend_colors,
                            n_rows=3, n_cols=3, font_size=font_size, x_range=(2010, 2050), y_range=(0, 480),
                             x_ticks=20, y_ticks=160,
                             legend_position=(0.5, -0.25), show_legend='last', legend_n_rows=2)

csv_name, value_column_name, filter_column_name = 'area_agricultural_management', 'Area (ha)', 'Type'
area_am_dict = get_dict_data(input_files, csv_name, value_column_name, filter_column_name)
area_am_dict,legend_colors = get_colors(area_am_dict, 'tools/land use colors.xlsx', sheet_name='am')
y_range, y_ticks = calculate_y_axis_range(area_am_dict)
output_png = '../output/02_area_am_group.pdf'
plot_Combination_figures(area_am_dict, output_png, input_files, plot_stacked_bar, legend_colors,
                            n_rows=3, n_cols=3, font_size=font_size, x_range=(2010, 2050), y_range=y_range,
                             x_ticks=20, y_ticks=y_ticks,
                             legend_position=(0.5, -0.25), show_legend='last', legend_n_rows=2)

csv_name, value_column_name, filter_column_name = 'area_non_agricultural_landuse', 'Area (ha)', 'Land-use'
area_non_ag_dict = get_dict_data(input_files, csv_name, value_column_name, filter_column_name)
area_non_ag_dict,legend_colors = get_colors(area_non_ag_dict, 'tools/land use colors.xlsx', sheet_name='non_ag')
output_png = '../output/02_area_non_ag_group.pdf'
plot_Combination_figures(area_non_ag_dict, output_png, input_files, plot_stacked_bar, legend_colors,
                            n_rows=3, n_cols=3, font_size=font_size, x_range=(2010, 2050), y_range=(0, 75),
                             x_ticks=20, y_ticks=25,
                             legend_position=(0.5, -0.25), show_legend='last', legend_n_rows=2)
<|MERGE_RESOLUTION|>--- conflicted
+++ resolved
@@ -4,15 +4,6 @@
 from tools.plot_helper import *
 from tools.parameters import *
 
-<<<<<<< HEAD
-=======
-import matplotlib
-# 让文本在 SVG 中保持可编辑
-matplotlib.rcParams['svg.fonttype'] = 'none'
-
-plt.rcParams['font.family'] = 'Arial'
-
->>>>>>> e0963c5d
 # 获取到文件的绝对路径，并将其父目录添加到 sys.path
 sys.path.append(os.path.abspath('../../../luto'))
 
@@ -24,7 +15,7 @@
 area_dict = get_dict_data(input_files, csv_name, value_column_name, filter_column_name)
 area_group_dict = aggregate_by_mapping(area_dict, 'tools/land use group.xlsx', 'desc', 'ag_group')
 area_ag_group_dict,legend_colors = get_colors(area_group_dict, 'tools/land use colors.xlsx', sheet_name='ag_group')
-output_png = '../output/02_area_ag_group.pdf'
+output_png = '../output/02_area_ag_group'
 plot_Combination_figures(area_ag_group_dict, output_png, input_files, plot_stacked_bar, legend_colors,
                             n_rows=3, n_cols=3, font_size=font_size, x_range=(2010, 2050), y_range=(0, 480),
                              x_ticks=20, y_ticks=160,
@@ -34,7 +25,7 @@
 area_am_dict = get_dict_data(input_files, csv_name, value_column_name, filter_column_name)
 area_am_dict,legend_colors = get_colors(area_am_dict, 'tools/land use colors.xlsx', sheet_name='am')
 y_range, y_ticks = calculate_y_axis_range(area_am_dict)
-output_png = '../output/02_area_am_group.pdf'
+output_png = '../output/02_area_am_group'
 plot_Combination_figures(area_am_dict, output_png, input_files, plot_stacked_bar, legend_colors,
                             n_rows=3, n_cols=3, font_size=font_size, x_range=(2010, 2050), y_range=y_range,
                              x_ticks=20, y_ticks=y_ticks,
@@ -43,7 +34,7 @@
 csv_name, value_column_name, filter_column_name = 'area_non_agricultural_landuse', 'Area (ha)', 'Land-use'
 area_non_ag_dict = get_dict_data(input_files, csv_name, value_column_name, filter_column_name)
 area_non_ag_dict,legend_colors = get_colors(area_non_ag_dict, 'tools/land use colors.xlsx', sheet_name='non_ag')
-output_png = '../output/02_area_non_ag_group.pdf'
+output_png = '../output/02_area_non_ag_group'
 plot_Combination_figures(area_non_ag_dict, output_png, input_files, plot_stacked_bar, legend_colors,
                             n_rows=3, n_cols=3, font_size=font_size, x_range=(2010, 2050), y_range=(0, 75),
                              x_ticks=20, y_ticks=25,
